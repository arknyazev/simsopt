--- conflicted
+++ resolved
@@ -816,17 +816,9 @@
     import matplotlib.pyplot as plt
     from math import ceil, sqrt
     nrowcol = ceil(sqrt(len(phis)))
-<<<<<<< HEAD
-    #fig, axs = plt.subplots(nrowcol, nrowcol, figsize=(8, 5))
-    fig = plt.figure()
-    gs = fig.add_gridspec(nrowcol, nrowcol, hspace=0, wspace=0)
-    axs = gs.subplots()  # sharex=True, sharey=True)
-    #axs = gs.subplots(sharex=True, sharey=True)
-=======
     fig, axs = plt.subplots(nrowcol, nrowcol, figsize=(8, 5))
     gs = fig.add_gridspec(nrowcol, nrowcol, hspace=0, wspace=0)
     axs = gs.subplots()
->>>>>>> 27d7adf8
     color = None
     for i in range(len(phis)):
         row = i//nrowcol
@@ -843,11 +835,6 @@
             axs[row, col].set_yticklabels([])
         if row == 0:
             axs[row, col].set_xticklabels([])
-<<<<<<< HEAD
-        #axs[row, col].set_aspect(aspect)
-        #axs[row, col].tick_params(direction="in")
-=======
->>>>>>> 27d7adf8
         if xlims is not None:
             axs[row, col].set_xlim(xlims)
         if ylims is not None:
@@ -862,10 +849,6 @@
             r = np.sqrt(data_this_phi[:, 2]**2+data_this_phi[:, 3]**2)
             axs[row, col].scatter(r, data_this_phi[:, 4], marker='o', s=2, linewidths=0, c=color)
 
-<<<<<<< HEAD
-        #axs[row, col].set_axisbelow(True)
-=======
->>>>>>> 27d7adf8
         plt.rc('axes', axisbelow=True)
         axs[row, col].grid(True, linewidth=0.5)
 
@@ -879,13 +862,7 @@
             r_interp = np.append(r_plasma[phi_inds], (r_plasma[phi_inds])[0])
             z_interp = np.append(z_plasma[phi_inds], (z_plasma[phi_inds])[0])
             axs[row, col].plot(r_interp, z_interp, linewidth=1, c='k')
-<<<<<<< HEAD
-            #axs[row, col].scatter(r_plasma[phi_inds], z_plasma[phi_inds], linewidths=0, c='k', s=4)
-
-    #plt.tight_layout()
-=======
 
     plt.tight_layout()
->>>>>>> 27d7adf8
     plt.savefig(filename, dpi=dpi)
     plt.close()