import logging
from math import sqrt

import numpy as np
import simsoptpp as sopp
from .._core.util import parallel_loop_bounds
from ..field.magneticfield import MagneticField
from ..field.boozermagneticfield import BoozerMagneticField
from ..field.sampling import draw_uniform_on_curve, draw_uniform_on_surface
from ..geo.surface import SurfaceClassifier
from ..util.constants import ALPHA_PARTICLE_MASS, ALPHA_PARTICLE_CHARGE, FUSION_ALPHA_PARTICLE_ENERGY
from .._core.types import RealArray


logger = logging.getLogger(__name__)

__all__ = ['SurfaceClassifier', 'LevelsetStoppingCriterion',
           'MinToroidalFluxStoppingCriterion', 'MaxToroidalFluxStoppingCriterion',
           'IterationStoppingCriterion', 'ToroidalTransitStoppingCriterion',
           'compute_fieldlines', 'compute_resonances',
           'compute_poloidal_transits', 'compute_toroidal_transits',
           'trace_particles', 'trace_particles_boozer',
           'trace_particles_starting_on_curve',
           'trace_particles_starting_on_surface',
           'particles_to_vtk', 'plot_poincare_data']


def compute_gc_radius(m, vperp, q, absb):
    """
    Computes the gyro radius of a particle in a field with strenght ``absb```,
    that is ``r=m*vperp/(abs(q)*absb)``.
    """

    return m*vperp/(abs(q)*absb)


def gc_to_fullorbit_initial_guesses(field, xyz_inits, speed_pars, speed_total, m, q, eta=0):
    """
    Takes in guiding center positions ``xyz_inits`` as well as a parallel
    speeds ``speed_pars`` and total velocities ``speed_total`` to compute orbit
    positions for a full orbit calculation that matches the given guiding
    center. The phase angle can be controll via the `eta` parameter
    """

    nparticles = xyz_inits.shape[0]
    xyz_inits_full = np.zeros_like(xyz_inits)
    v_inits = np.zeros((nparticles, 3))
    rgs = np.zeros((nparticles, ))
    field.set_points(xyz_inits)
    Bs = field.B()
    AbsBs = field.AbsB()
    eB = Bs/AbsBs
    for i in range(nparticles):
        p1 = eB[i, :]
        p2 = np.asarray([0, 0, 1])
        p3 = -np.cross(p1, p2)
        p3 *= 1./np.linalg.norm(p3)
        q1 = p1
        q2 = p2 - np.sum(q1*p2)*q1
        q2 = q2/np.sum(q2**2)**0.5
        q3 = p3 - np.sum(q1*p3)*q1 - np.sum(q2*p3)*q2
        q3 = q3/np.sum(q3**2)**0.5
        speed_perp = np.sqrt(speed_total**2 - speed_pars[i]**2)
        rgs[i] = compute_gc_radius(m, speed_perp, q, AbsBs[i, 0])

        xyz_inits_full[i, :] = xyz_inits[i, :] + rgs[i] * np.sin(eta) * q2 + rgs[i] * np.cos(eta) * q3
        vperp = -speed_perp * np.cos(eta) * q2 + speed_perp * np.sin(eta) * q3
        v_inits[i, :] = speed_pars[i] * q1 + vperp
    return xyz_inits_full, v_inits, rgs


def trace_particles_boozer(field: BoozerMagneticField,
                           stz_inits: RealArray,  
                           parallel_speeds: RealArray,
                           tmax=1e-4,
                           mass=ALPHA_PARTICLE_MASS, charge=ALPHA_PARTICLE_CHARGE, Ekin=FUSION_ALPHA_PARTICLE_ENERGY,
                           tol=1e-9, comm=None, zetas=[], stopping_criteria=[], mode='gc_vac', forget_exact_path=False):
    r"""
    Follow particles in a :class:`BoozerMagneticField`. This is modeled after
    :func:`trace_particles`.


    In the case of ``mod='gc_vac'`` we solve the guiding center equations under
    the vacuum assumption, i.e :math:`G =` const. and :math:`I = 0`:

    .. math::

        \dot s = -|B|_{,\theta} m(v_{||}^2/|B| + \mu)/(q \psi_0)

        \dot \theta = |B|_{,s} m(v_{||}^2/|B| + \mu)/(q \psi_0) + \iota v_{||} |B|/G

        \dot \zeta = v_{||}|B|/G

        \dot v_{||} = -(\iota |B|_{,\theta} + |B|_{,\zeta})\mu |B|/G,

    where :math:`q` is the charge, :math:`m` is the mass, and :math:`v_\perp^2 = 2\mu|B|`.

    In the case of ``mode='gc'`` we solve the general guiding center equations
    for an MHD equilibrium:

    .. math::

        \dot s = (I |B|_{,\zeta} - G |B|_{,\theta})m(v_{||}^2/|B| + \mu)/(\iota D \psi_0)

        \dot \theta = ((G |B|_{,\psi} - K |B|_{,\zeta}) m(v_{||}^2/|B| + \mu) - C v_{||} |B|)/(\iota D)

        \dot \zeta = (F v_{||} |B| - (|B|_{,\psi} I - |B|_{,\theta} K) m(\rho_{||}^2 |B| + \mu) )/(\iota D)

        \dot v_{||} = (C|B|_{,\theta} - F|B|_{,\zeta})\mu |B|/(\iota D)

        C = - m v_{||} K_{,\zeta}/|B|  - q \iota + m v_{||}G'/|B|

        F = - m v_{||} K_{,\theta}/|B| + q + m v_{||}I'/|B|

        D = (F G - C I))/\iota

    where primes indicate differentiation wrt :math:`\psi`. In the case ``mod='gc_noK'``,
    the above equations are used with :math:`K=0`.

    Args:
        field: The :class:`BoozerMagneticField` instance
        stz_inits: A ``(nparticles, 3)`` array with the initial positions of
            the particles in Boozer coordinates :math:`(s,\theta,\zeta)`.
        parallel_speeds: A ``(nparticles, )`` array containing the speed in
            direction of the B field for each particle.
        tmax: integration time
        mass: particle mass in kg, defaults to the mass of an alpha particle
        charge: charge in Coulomb, defaults to the charge of an alpha particle
        Ekin: kinetic energy in Joule, defaults to 3.52MeV
        tol: tolerance for the adaptive ode solver
        comm: MPI communicator to parallelize over
        zetas: list of angles in [0, 2pi] for which intersection with the plane
            corresponding to that zeta should be computed
        stopping_criteria: list of stopping criteria, mostly used in
            combination with the ``LevelsetStoppingCriterion``
            accessed via :obj:`simsopt.field.tracing.SurfaceClassifier`.
        mode: how to trace the particles. Options are
            `gc`: general guiding center equations.
            `gc_vac`: simplified guiding center equations for the case :math:`G` = const.,
            :math:`I = 0`, and :math:`K = 0`.
            `gc_noK`: simplified guiding center equations for the case :math:`K = 0`.
        forget_exact_path: return only the first and last position of each
            particle for the ``res_tys``. To be used when only res_zeta_hits is of
            interest or one wants to reduce memory usage.

    Returns: 2 element tuple containing
        - ``res_tys``:
            A list of numpy arrays (one for each particle) describing the
            solution over time. The numpy array is of shape (ntimesteps, M)
            with M depending on the ``mode``.  Each row contains the time and
            the state.  So for `mode='gc'` and `mode='gc_vac'` the state
            consists of the :math:`(s,\theta,\zeta)` position and the parallel speed, hence
            each row contains `[t, s, t, z, v_par]`.

        - ``res_zeta_hits``:
            A list of numpy arrays (one for each particle) containing
            information on each time the particle hits one of the zeta planes or
            one of the stopping criteria. Each row of the array contains
            `[time] + [idx] + state`, where `idx` tells us which of the `zetas`
            or `stopping_criteria` was hit.  If `idx>=0`, then `zetas[int(idx)]`
            was hit. If `idx<0`, then `stopping_criteria[int(-idx)-1]` was hit.
    """

    nparticles = stz_inits.shape[0]
    assert stz_inits.shape[0] == len(parallel_speeds)
    speed_par = parallel_speeds
    m = mass
    speed_total = sqrt(2*Ekin/m)  # Ekin = 0.5 * m * v^2 <=> v = sqrt(2*Ekin/m)
    mode = mode.lower()
    assert mode in ['gc', 'gc_vac', 'gc_nok']

    res_tys = []
    res_zeta_hits = []
    loss_ctr = 0
    first, last = parallel_loop_bounds(comm, nparticles)
    for i in range(first, last):
        res_ty, res_zeta_hit = sopp.particle_guiding_center_boozer_tracing(
            field, stz_inits[i, :],
            m, charge, speed_total, speed_par[i], tmax, tol, vacuum=(mode == 'gc_vac'),
            noK=(mode == 'gc_nok'), zetas=zetas, stopping_criteria=stopping_criteria)
        if not forget_exact_path:
            res_tys.append(np.asarray(res_ty))
        else:
            res_tys.append(np.asarray([res_ty[0], res_ty[-1]]))
        res_zeta_hits.append(np.asarray(res_zeta_hit))
        dtavg = res_ty[-1][0]/len(res_ty)
        logger.debug(f"{i+1:3d}/{nparticles}, t_final={res_ty[-1][0]}, average timestep {1000*dtavg:.10f}ms")
        if res_ty[-1][0] < tmax - 1e-15:
            loss_ctr += 1
    if comm is not None:
        loss_ctr = comm.allreduce(loss_ctr)
    if comm is not None:
        res_tys = [i for o in comm.allgather(res_tys) for i in o]
        res_zeta_hits = [i for o in comm.allgather(res_zeta_hits) for i in o]
    logger.debug(f'Particles lost {loss_ctr}/{nparticles}={(100*loss_ctr)//nparticles:d}%')
    return res_tys, res_zeta_hits


def trace_particles(field: MagneticField,
                    xyz_inits: RealArray,
                    parallel_speeds: RealArray,  
                    tmax=1e-4,
                    mass=ALPHA_PARTICLE_MASS, charge=ALPHA_PARTICLE_CHARGE, Ekin=FUSION_ALPHA_PARTICLE_ENERGY,
                    tol=1e-9, comm=None, phis=[], stopping_criteria=[], mode='gc_vac', forget_exact_path=False,
                    phase_angle=0):
    r"""
    Follow particles in a magnetic field.

    In the case of ``mod='full'`` we solve

    .. math::

        [\ddot x, \ddot y, \ddot z] = \frac{q}{m}  [\dot x, \dot y, \dot z] \times B

    in the case of ``mod='gc_vac'`` we solve the guiding center equations under
    the assumption :math:`\nabla p=0`, that is

    .. math::

        [\dot x, \dot y, \dot z] &= v_{||}\frac{B}{|B|} + \frac{m}{q|B|^3}  (0.5v_\perp^2 + v_{||}^2)  B\times \nabla(|B|)\\
        \dot v_{||}    &= -\mu  (B \cdot \nabla(|B|))

    where :math:`v_\perp = 2\mu|B|`. See equations (12) and (13) of
    [Guiding Center Motion, H.J. de Blank, https://doi.org/10.13182/FST04-A468].

    Args:
        field: The magnetic field :math:`B`.
        xyz_inits: A (nparticles, 3) array with the initial positions of the particles.
        parallel_speeds: A (nparticles, ) array containing the speed in direction of the B field
                         for each particle.
        tmax: integration time
        mass: particle mass in kg, defaults to the mass of an alpha particle
        charge: charge in Coulomb, defaults to the charge of an alpha particle
        Ekin: kinetic energy in Joule, defaults to 3.52MeV
        tol: tolerance for the adaptive ode solver
        comm: MPI communicator to parallelize over
        phis: list of angles in [0, 2pi] for which intersection with the plane
              corresponding to that phi should be computed
        stopping_criteria: list of stopping criteria, mostly used in
                           combination with the ``LevelsetStoppingCriterion``
                           accessed via :obj:`simsopt.field.tracing.SurfaceClassifier`.
        mode: how to trace the particles. options are
            `gc`: general guiding center equations,
            `gc_vac`: simplified guiding center equations for the case :math:`\nabla p=0`,
            `full`: full orbit calculation (slow!)
        forget_exact_path: return only the first and last position of each
                           particle for the ``res_tys``. To be used when only res_phi_hits is of
                           interest or one wants to reduce memory usage.
        phase_angle: the phase angle to use in the case of full orbit calculations

    Returns: 2 element tuple containing
        - ``res_tys``:
            A list of numpy arrays (one for each particle) describing the
            solution over time. The numpy array is of shape (ntimesteps, M)
            with M depending on the ``mode``.  Each row contains the time and
            the state.  So for `mode='gc'` and `mode='gc_vac'` the state
            consists of the xyz position and the parallel speed, hence
            each row contains `[t, x, y, z, v_par]`.  For `mode='full'`, the
            state consists of position and velocity vector, i.e. each row
            contains `[t, x, y, z, vx, vy, vz]`.

        - ``res_phi_hits``:
            A list of numpy arrays (one for each particle) containing
            information on each time the particle hits one of the phi planes or
            one of the stopping criteria. Each row of the array contains
            `[time] + [idx] + state`, where `idx` tells us which of the `phis`
            or `stopping_criteria` was hit.  If `idx>=0`, then `phis[int(idx)]`
            was hit. If `idx<0`, then `stopping_criteria[int(-idx)-1]` was hit.
    """

    nparticles = xyz_inits.shape[0]
    assert xyz_inits.shape[0] == len(parallel_speeds)
    speed_par = parallel_speeds
    mode = mode.lower()
    assert mode in ['gc', 'gc_vac', 'full']
    m = mass
    speed_total = sqrt(2*Ekin/m)  # Ekin = 0.5 * m * v^2 <=> v = sqrt(2*Ekin/m)

    if mode == 'full':
        xyz_inits, v_inits, _ = gc_to_fullorbit_initial_guesses(field, xyz_inits, speed_par, speed_total, m, charge, eta=phase_angle)
    res_tys = []
    res_phi_hits = []
    loss_ctr = 0
    first, last = parallel_loop_bounds(comm, nparticles)
    for i in range(first, last):
        if 'gc' in mode:
            res_ty, res_phi_hit = sopp.particle_guiding_center_tracing(
                field, xyz_inits[i, :],
                m, charge, speed_total, speed_par[i], tmax, tol,
                vacuum=(mode == 'gc_vac'), phis=phis, stopping_criteria=stopping_criteria)
        else:
            res_ty, res_phi_hit = sopp.particle_fullorbit_tracing(
                field, xyz_inits[i, :], v_inits[i, :],
                m, charge, tmax, tol, phis=phis, stopping_criteria=stopping_criteria)
        if not forget_exact_path:
            res_tys.append(np.asarray(res_ty))
        else:
            res_tys.append(np.asarray([res_ty[0], res_ty[-1]]))
        res_phi_hits.append(np.asarray(res_phi_hit))
        dtavg = res_ty[-1][0]/len(res_ty)
        logger.debug(f"{i+1:3d}/{nparticles}, t_final={res_ty[-1][0]}, average timestep {1000*dtavg:.10f}ms")
        if res_ty[-1][0] < tmax - 1e-15:
            loss_ctr += 1
    if comm is not None:
        loss_ctr = comm.allreduce(loss_ctr)
    if comm is not None:
        res_tys = [i for o in comm.allgather(res_tys) for i in o]
        res_phi_hits = [i for o in comm.allgather(res_phi_hits) for i in o]
    logger.debug(f'Particles lost {loss_ctr}/{nparticles}={(100*loss_ctr)//nparticles:d}%')
    return res_tys, res_phi_hits


def trace_particles_starting_on_curve(curve, field, nparticles, tmax=1e-4,
                                      mass=ALPHA_PARTICLE_MASS, charge=ALPHA_PARTICLE_CHARGE,
                                      Ekin=FUSION_ALPHA_PARTICLE_ENERGY,
                                      tol=1e-9, comm=None, seed=1, umin=-1, umax=+1,
                                      phis=[], stopping_criteria=[], mode='gc_vac', forget_exact_path=False,
                                      phase_angle=0):
    r"""
    Follows particles spawned at random locations on the magnetic axis with random pitch angle.
    See :mod:`simsopt.field.tracing.trace_particles` for the governing equations.

    Args:
        curve: The :mod:`simsopt.geo.curve.Curve` to spawn the particles on. Uses rejection sampling
               to sample points on the curve. *Warning*: assumes that the underlying
               quadrature points on the Curve are uniformly distributed.
        field: The magnetic field :math:`B`.
        nparticles: number of particles to follow.
        tmax: integration time
        mass: particle mass in kg, defaults to the mass of an alpha particle
        charge: charge in Coulomb, defaults to the charge of an alpha particle
        Ekin: kinetic energy in Joule, defaults to 3.52MeV
        tol: tolerance for the adaptive ode solver
        comm: MPI communicator to parallelize over
        seed: random seed
        umin: the parallel speed is defined as  ``v_par = u * speed_total``
              where  ``u`` is drawn uniformly in ``[umin, umax]``
        umax: see ``umin``
        phis: list of angles in [0, 2pi] for which intersection with the plane
              corresponding to that phi should be computed
        stopping_criteria: list of stopping criteria, mostly used in
                           combination with the ``LevelsetStoppingCriterion``
                           accessed via :obj:`simsopt.field.tracing.SurfaceClassifier`.
        mode: how to trace the particles. options are
            `gc`: general guiding center equations,
            `gc_vac`: simplified guiding center equations for the case :math:`\nabla p=0`,
            `full`: full orbit calculation (slow!)
        forget_exact_path: return only the first and last position of each
                           particle for the ``res_tys``. To be used when only res_phi_hits is of
                           interest or one wants to reduce memory usage.
        phase_angle: the phase angle to use in the case of full orbit calculations

    Returns: see :mod:`simsopt.field.tracing.trace_particles`
    """
    m = mass
    speed_total = sqrt(2*Ekin/m)  # Ekin = 0.5 * m * v^2 <=> v = sqrt(2*Ekin/m)
    np.random.seed(seed)
    us = np.random.uniform(low=umin, high=umax, size=(nparticles, ))
    speed_par = us*speed_total
    xyz, _ = draw_uniform_on_curve(curve, nparticles, safetyfactor=10)
    return trace_particles(
        field, xyz, speed_par, tmax=tmax, mass=mass, charge=charge,
        Ekin=Ekin, tol=tol, comm=comm, phis=phis,
        stopping_criteria=stopping_criteria, mode=mode, forget_exact_path=forget_exact_path,
        phase_angle=phase_angle)


def trace_particles_starting_on_surface(surface, field, nparticles, tmax=1e-4,
                                        mass=ALPHA_PARTICLE_MASS, charge=ALPHA_PARTICLE_CHARGE,
                                        Ekin=FUSION_ALPHA_PARTICLE_ENERGY,
                                        tol=1e-9, comm=None, seed=1, umin=-1, umax=+1,
                                        phis=[], stopping_criteria=[], mode='gc_vac', forget_exact_path=False,
                                        phase_angle=0):
    r"""
    Follows particles spawned at random locations on the magnetic axis with random pitch angle.
    See :mod:`simsopt.field.tracing.trace_particles` for the governing equations.

    Args:
        surface: The :mod:`simsopt.geo.surface.Surface` to spawn the particles
                 on. Uses rejection sampling to sample points on the curve. *Warning*:
                 assumes that the underlying quadrature points on the Curve as uniformly
                 distributed.
        field: The magnetic field :math:`B`.
        nparticles: number of particles to follow.
        tmax: integration time
        mass: particle mass in kg, defaults to the mass of an alpha particle
        charge: charge in Coulomb, defaults to the charge of an alpha particle
        Ekin: kinetic energy in Joule, defaults to 3.52MeV
        tol: tolerance for the adaptive ode solver
        comm: MPI communicator to parallelize over
        seed: random seed
        umin: the parallel speed is defined as  ``v_par = u * speed_total``
              where  ``u`` is drawn uniformly in ``[umin, umax]``.
        umax: see ``umin``
        phis: list of angles in [0, 2pi] for which intersection with the plane
              corresponding to that phi should be computed
        stopping_criteria: list of stopping criteria, mostly used in
                           combination with the ``LevelsetStoppingCriterion``
                           accessed via :obj:`simsopt.field.tracing.SurfaceClassifier`.
        mode: how to trace the particles. options are
            `gc`: general guiding center equations,
            `gc_vac`: simplified guiding center equations for the case :math:`\nabla p=0`,
            `full`: full orbit calculation (slow!)
        forget_exact_path: return only the first and last position of each
                           particle for the ``res_tys``. To be used when only res_phi_hits is of
                           interest or one wants to reduce memory usage.
        phase_angle: the phase angle to use in the case of full orbit calculations

    Returns: see :mod:`simsopt.field.tracing.trace_particles`
    """
    m = mass
    speed_total = sqrt(2*Ekin/m)  # Ekin = 0.5 * m * v^2 <=> v = sqrt(2*Ekin/m)
    np.random.seed(seed)
    us = np.random.uniform(low=umin, high=umax, size=(nparticles, ))
    speed_par = us*speed_total
    xyz, _ = draw_uniform_on_surface(surface, nparticles, safetyfactor=10)
    return trace_particles(
        field, xyz, speed_par, tmax=tmax, mass=mass, charge=charge,
        Ekin=Ekin, tol=tol, comm=comm, phis=phis,
        stopping_criteria=stopping_criteria, mode=mode, forget_exact_path=forget_exact_path,
        phase_angle=phase_angle)


def compute_resonances(res_tys, res_phi_hits, ma=None, delta=1e-2):
    r"""
    Computes resonant particle orbits given the output of either
    :func:`trace_particles` or :func:`trace_particles_boozer`, ``res_tys`` and
    ``res_phi_hits``/``res_zeta_hits``, with ``forget_exact_path=False``.
    Resonance indicates a trajectory which returns to the same position
    at the :math:`\zeta = 0` plane after ``mpol`` poloidal turns and
    ``ntor`` toroidal turns. For the case of particles traced in a
    :class:`MagneticField` (not a :class:`BoozerMagneticField`), the poloidal
    angle is computed using the arctangent angle in the poloidal plane with
    respect to the coordinate axis, ``ma``,

    .. math::
        \theta = \tan^{-1} \left( \frac{R(\phi)-R_{\mathrm{ma}}(\phi)}{Z(\phi)-Z_{\mathrm{ma}}(\phi)} \right),

    where :math:`(R,\phi,Z)` are the cylindrical coordinates of the trajectory
    and :math:`(R_{\mathrm{ma}}(\phi),Z_{\mathrm{ma}(\phi)})` is the position
    of the coordinate axis.

    Args:
        res_tys: trajectory solution computed from :func:`trace_particles` or
                :func:`trace_particles_boozer` with ``forget_exact_path=False``
        res_phi_hits: output of :func:`trace_particles` or
                :func:`trace_particles_boozer` with `phis/zetas = [0]`
        ma: an instance of :class:`Curve` representing the coordinate axis with
                respect to which the poloidal angle is computed. If the orbit is
                computed in flux coordinates, ``ma`` should be ``None``. (defaults to None)
        delta: the distance tolerance in the poloidal plane used to compute
                a resonant orbit. (defaults to 1e-2)

    Returns:
        resonances: list of 7d arrays containing resonant particle orbits. The
                elements of each array is ``[s0, theta0, zeta0, vpar0, t, mpol, ntor]``
                if ``ma=None``, and ``[R0, Z0, phi0, vpar0, t, mpol, ntor]`` otherwise.
                Here ``(s0, theta0, zeta0, vpar0)/(R0, Z0, phi0, vpar0)`` indicates the
                initial position and parallel velocity of the particle, ``t``
                indicates the time of the  resonance, ``mpol`` is the number of
                poloidal turns of the orbit, and ``ntor`` is the number of toroidal turns.
    """
    flux = False
    if ma is None:
        flux = True
    nparticles = len(res_tys)
    resonances = []
    gamma = np.zeros((1, 3))
    # Iterate over particles
    for ip in range(nparticles):
        nhits = len(res_phi_hits[ip])
        if (flux):
            s0 = res_tys[ip][0, 1]
            theta0 = res_tys[ip][0, 2]
            zeta0 = res_tys[ip][0, 3]
            theta0_mod = theta0 % (2*np.pi)
            zeta0_mod = zeta0 % (2*np.pi)
            x0 = s0 * np.cos(theta0)
            y0 = s0 * np.sin(theta0)
        else:
            X0 = res_tys[ip][0, 1]
            Y0 = res_tys[ip][0, 2]
            Z0 = res_tys[ip][0, 3]
            R0 = np.sqrt(X0**2 + Y0**2)
            phi0 = np.arctan2(Y0, X0)
            ma.gamma_impl(gamma, phi0/(2*np.pi))
            R_ma0 = np.sqrt(gamma[0, 0]**2 + gamma[0, 1]**2)
            Z_ma0 = gamma[0, 2]
            theta0 = np.arctan2(Z0-Z_ma0, R0-R_ma0)
        vpar0 = res_tys[ip][0, 4]
        for it in range(1, nhits):
            # Check whether phi hit or stopping criteria achieved
            if int(res_phi_hits[ip][it, 1]) >= 0:
                if (flux):
                    s = res_phi_hits[ip][it, 2]
                    theta = res_phi_hits[ip][it, 3]
                    zeta = res_phi_hits[ip][it, 4]
                    theta_mod = theta % 2*np.pi
                    x = s * np.cos(theta)
                    y = s * np.sin(theta)
                    dist = np.sqrt((x-x0)**2 + (y-y0)**2)
                else:
                    # Check that distance is less than delta
                    X = res_phi_hits[ip][it, 2]
                    Y = res_phi_hits[ip][it, 3]
                    R = np.sqrt(X**2 + Y**2)
                    Z = res_phi_hits[ip][it, 4]
                    dist = np.sqrt((R-R0)**2 + (Z-Z0)**2)
                t = res_phi_hits[ip][it, 0]
                if dist < delta:
                    logger.debug('Resonance found.')
                    if flux:
                        logger.debug(f'theta = {theta_mod}, theta0 = {theta0_mod}, s = {s}, s0 = {s0}')
                        mpol = np.rint((theta-theta0)/(2*np.pi))
                        ntor = np.rint((zeta-zeta0)/(2*np.pi))
                        resonances.append(np.asarray([s0, theta0, zeta0, vpar0, t, mpol, ntor]))
                    else:
                        # Find index of closest point along trajectory
                        indexm = np.argmin(np.abs(res_tys[ip][:, 0]-t))
                        # Compute mpol and ntor for neighboring points as well
                        indexl = indexm-1
                        indexr = indexm+1
                        dtl = np.abs(res_tys[ip][indexl, 0]-t)
                        trajlistl = []
                        trajlistl.append(res_tys[ip][0:indexl+1, :])
                        mpoll = np.abs(compute_poloidal_transits(trajlistl, ma, flux))
                        ntorl = np.abs(compute_toroidal_transits(trajlistl, flux))
                        logger.debug(f'dtl ={dtl}, mpoll = {mpoll}, ntorl = {ntorl}, tl={res_tys[ip][indexl,0]}')
                        logger.debug(f'(R,Z)l = {np.sqrt(res_tys[ip][indexl,1]**2 + res_tys[ip][indexl,2]**2),res_tys[ip][indexl,3]}')

                        trajlistm = []
                        dtm = np.abs(res_tys[ip][indexm, 0]-t)
                        trajlistm.append(res_tys[ip][0:indexm+1, :])
                        mpolm = np.abs(compute_poloidal_transits(trajlistm, ma, flux))
                        ntorm = np.abs(compute_toroidal_transits(trajlistm, flux))
                        logger.debug(f'dtm ={dtm}, mpolm = {mpolm}, ntorm = {ntorm}, tm={res_tys[ip][indexm,0]}')
                        logger.debug(f'(R,Z)m = {np.sqrt(res_tys[ip][indexm,1]**2 + res_tys[ip][indexm,2]**2),res_tys[ip][indexm,3]}')

                        mpolr = 0
                        ntorr = 0
                        if indexr < len(res_tys[ip][:, 0]):
                            trajlistr = []
                            dtr = np.abs(res_tys[ip][indexr, 0]-t)
                            trajlistr.append(res_tys[ip][0:indexr+1, :])
                            # Take maximum over neighboring points to catch near resonances
                            mpolr = np.abs(compute_poloidal_transits(trajlistr, ma, flux))
                            ntorr = np.abs(compute_toroidal_transits(trajlistr, flux))
                            logger.debug(f'dtr ={dtr}, mpolr = {mpolr}, ntorr = {ntorr}, tr={res_tys[ip][indexr,0]}')
                            logger.debug(f'(R,Z)r = {np.sqrt(res_tys[ip][indexr,1]**2 + res_tys[ip][indexr,2]**2),res_tys[ip][indexr,3]}')

                        mpol = np.amax([mpoll, mpolm, mpolr])
                        index_mpol = np.argmax([mpoll, mpolm, mpolr])
                        ntor = np.amax([ntorl, ntorm, ntorr])
                        index_ntor = np.argmax([ntorl, ntorm, ntorr])
                        index = np.amax([index_mpol, index_ntor])
                        resonances.append(np.asarray([R0, Z0, phi0, vpar0, t, mpol, ntor]))
    return resonances


def compute_toroidal_transits(res_tys, flux=True):
    r"""
    Computes the number of toroidal transits of an orbit.

    Args:
        res_tys: trajectory solution computed from :func:`trace_particles` or
                :func:`trace_particles_boozer` with ``forget_exact_path=False``.
        flux: if ``True``, ``res_tys`` represents the position in flux coordinates
                (should be ``True`` if computed from :func:`trace_particles_boozer`)
    Returns:
        ntransits: array with length ``len(res_tys)``. Each element contains the
                number of toroidal transits of the orbit.
    """
    nparticles = len(res_tys)
    ntransits = np.zeros((nparticles,))
    for ip in range(nparticles):
        ntraj = len(res_tys[ip][:, 0])
        if flux:
            phi_init = res_tys[ip][0, 3]
        else:
            phi_init = sopp.get_phi(res_tys[ip][0, 1], res_tys[ip][0, 2], np.pi)
        phi_prev = phi_init
        for it in range(1, ntraj):
            if flux:
                phi = res_tys[ip][it, 3]
            else:
                phi = sopp.get_phi(res_tys[ip][it, 1], res_tys[ip][it, 2], phi_prev)
            phi_prev = phi
        if ntraj > 1:
            ntransits[ip] = np.round((phi - phi_init)/(2*np.pi))
    return ntransits


def compute_poloidal_transits(res_tys, ma=None, flux=True):
    r"""
    Computes the number of poloidal transits of an orbit. For the case of
    particles traced in a :class:`MagneticField` (not a :class:`BoozerMagneticField`),
    the poloidal angle is computed using the arctangent angle in the poloidal plane with
    respect to the coordinate axis, ``ma``,

    .. math::
        \theta = \tan^{-1} \left( \frac{R(\phi)-R_{\mathrm{ma}}(\phi)}{Z(\phi)-Z_{\mathrm{ma}}(\phi)} \right),

    where :math:`(R,\phi,Z)` are the cylindrical coordinates of the trajectory
    and :math:`(R_{\mathrm{ma}}(\phi),Z_{\mathrm{ma}(\phi)})` is the position
    of the coordinate axis.

    Args:
        res_tys: trajectory solution computed from :func:`trace_particles` or
                :func:`trace_particles_boozer` with ``forget_exact_path=False``.
        ma: an instance of :class:`Curve` representing the coordinate axis with
                respect to which the poloidal angle is computed. If orbit is
                computed in Boozer coordinates, ``ma`` should be ``None``.
        flux: if ``True``, ``res_tys`` represents the position in flux coordinates
                (should be ``True`` if computed from :func:`trace_particles_boozer`).
                If ``True``, ``ma`` is not used.
    Returns:
        ntransits: array with length ``len(res_tys)``. Each element contains the
                number of poloidal transits of the orbit.
    """
    if not flux:
        assert (ma is not None)
    nparticles = len(res_tys)
    ntransits = np.zeros((nparticles,))
    gamma = np.zeros((1, 3))
    for ip in range(nparticles):
        ntraj = len(res_tys[ip][:, 0])
        if flux:
            theta_init = res_tys[ip][0, 2]
        else:
            R_init = np.sqrt(res_tys[ip][0, 1]**2 + res_tys[ip][0, 2]**2)
            Z_init = res_tys[ip][0, 3]
            phi_init = np.arctan2(res_tys[ip][0, 2], res_tys[ip][0, 1])
            ma.gamma_impl(gamma, phi_init/(2*np.pi))
            R_ma = np.sqrt(gamma[0, 0]**2 + gamma[0, 1]**2)
            Z_ma = gamma[0, 2]
            theta_init = sopp.get_phi(R_init-R_ma, Z_init-Z_ma, np.pi)
        theta_prev = theta_init
        for it in range(1, ntraj):
            if flux:
                theta = res_tys[ip][it, 2]
            else:
                phi = np.arctan2(res_tys[ip][it, 2], res_tys[ip][it, 1])
                ma.gamma_impl(gamma, phi/(2*np.pi))
                R_ma = np.sqrt(gamma[0, 0]**2 + gamma[0, 1]**2)
                Z_ma = gamma[0, 2]
                R = np.sqrt(res_tys[ip][it, 1]**2 + res_tys[ip][it, 2]**2)
                Z = res_tys[ip][it, 3]
                theta = sopp.get_phi(R-R_ma, Z-Z_ma, theta_prev)
            theta_prev = theta
        if ntraj > 1:
            ntransits[ip] = np.round((theta - theta_init)/(2*np.pi))
    return ntransits


def compute_fieldlines(field, R0, Z0, tmax=200, tol=1e-7, phis=[], stopping_criteria=[], comm=None):
    r"""
    Compute magnetic field lines by solving

    .. math::

        [\dot x, \dot y, \dot z] = B(x, y, z)

    Args:
        field: the magnetic field :math:`B`
        R0: list of radial components of initial points
        Z0: list of vertical components of initial points
        tmax: for how long to trace. will do roughly ``|B|*tmax/(2*pi*r0)`` revolutions of the device
        tol: tolerance for the adaptive ode solver
        phis: list of angles in [0, 2pi] for which intersection with the plane
              corresponding to that phi should be computed
        stopping_criteria: list of stopping criteria, mostly used in
                           combination with the ``LevelsetStoppingCriterion``
                           accessed via :obj:`simsopt.field.tracing.SurfaceClassifier`.

    Returns: 2 element tuple containing
        - ``res_tys``:
            A list of numpy arrays (one for each particle) describing the
            solution over time. The numpy array is of shape (ntimesteps, 4).
            Each row contains the time and
            the position, i.e.`[t, x, y, z]`.
        - ``res_phi_hits``:
            A list of numpy arrays (one for each particle) containing
            information on each time the particle hits one of the phi planes or
            one of the stopping criteria. Each row of the array contains
            `[time, idx, x, y, z]`, where `idx` tells us which of the `phis`
            or `stopping_criteria` was hit.  If `idx>=0`, then `phis[int(idx)]`
            was hit. If `idx<0`, then `stopping_criteria[int(-idx)-1]` was hit.
    """
    assert len(R0) == len(Z0)
    nlines = len(R0)
    xyz_inits = np.zeros((nlines, 3))
    xyz_inits[:, 0] = np.asarray(R0)
    xyz_inits[:, 2] = np.asarray(Z0)
    res_tys = []
    res_phi_hits = []
    first, last = parallel_loop_bounds(comm, nlines)
    for i in range(first, last):
        res_ty, res_phi_hit = sopp.fieldline_tracing(
            field, xyz_inits[i, :],
            tmax, tol, phis=phis, stopping_criteria=stopping_criteria)
        res_tys.append(np.asarray(res_ty))
        res_phi_hits.append(np.asarray(res_phi_hit))
        dtavg = res_ty[-1][0]/len(res_ty)
        logger.debug(f"{i+1:3d}/{nlines}, t_final={res_ty[-1][0]}, average timestep {dtavg:.10f}s")
    if comm is not None:
        res_tys = [i for o in comm.allgather(res_tys) for i in o]
        res_phi_hits = [i for o in comm.allgather(res_phi_hits) for i in o]
    return res_tys, res_phi_hits


def particles_to_vtk(res_tys, filename):
    """
    Export particle tracing or field lines to a vtk file.
    Expects that the xyz positions can be obtained by ``xyz[:, 1:4]``.
    """
    from pyevtk.hl import polyLinesToVTK
    x = np.concatenate([xyz[:, 1] for xyz in res_tys])
    y = np.concatenate([xyz[:, 2] for xyz in res_tys])
    z = np.concatenate([xyz[:, 3] for xyz in res_tys])
    ppl = np.asarray([xyz.shape[0] for xyz in res_tys])
    data = np.concatenate([i*np.ones((res_tys[i].shape[0], )) for i in range(len(res_tys))])
    polyLinesToVTK(filename, x, y, z, pointsPerLine=ppl, pointData={'idx': data})


class LevelsetStoppingCriterion(sopp.LevelsetStoppingCriterion):
    r"""
    Based on a scalar function :math:`f:R^3\to R`, this criterion checks whether
    :math:`f(x, y, z) < 0` and stops the iteration once this is true.

    The idea is to use this for example with signed distance functions to a surface.
    """

    def __init__(self, classifier):
        assert isinstance(classifier, SurfaceClassifier) \
            or isinstance(classifier, sopp.RegularGridInterpolant3D)
        if isinstance(classifier, SurfaceClassifier):
            sopp.LevelsetStoppingCriterion.__init__(self, classifier.dist)
        else:
            sopp.LevelsetStoppingCriterion.__init__(self, classifier)


class MinToroidalFluxStoppingCriterion(sopp.MinToroidalFluxStoppingCriterion):
    """
    Stop the iteration once a particle falls below a critical value of
    ``s``, the normalized toroidal flux. This :class:`StoppingCriterion` is
    important to use when tracing particles in flux coordinates, as the poloidal
    angle becomes ill-defined at the magnetic axis. This should only be used
    when tracing trajectories in a flux coordinate system (i.e., :class:`trace_particles_boozer`).

    Usage:

    .. code-block::

        stopping_criteria=[MinToroidalFluxStopingCriterion(s)]

    where ``s`` is the value of the minimum normalized toroidal flux.
    """
    pass


class MaxToroidalFluxStoppingCriterion(sopp.MaxToroidalFluxStoppingCriterion):
    """
    Stop the iteration once a particle falls above a critical value of
    ``s``, the normalized toroidal flux. This should only be used when tracing
    trajectories in a flux coordinate system (i.e., :class:`trace_particles_boozer`).

    Usage:

    .. code-block::

        stopping_criteria=[MaxToroidalFluxStopingCriterion(s)]

    where ``s`` is the value of the maximum normalized toroidal flux.
    """
    pass


class ToroidalTransitStoppingCriterion(sopp.ToroidalTransitStoppingCriterion):
    """
    Stop the iteration once the maximum number of toroidal transits is reached.

    Usage:

    .. code-block::

        stopping_criteria=[ToroidalTransitStoppingCriterion(ntransits,flux)]

    where ``ntransits`` is the maximum number of toroidal transits and ``flux``
    is a boolean indicating whether tracing is being performed in a flux coordinate system.
    """
    pass


class IterationStoppingCriterion(sopp.IterationStoppingCriterion):
    """
    Stop the iteration once the maximum number of iterations is reached.
    """
    pass


def plot_poincare_data(fieldlines_phi_hits, phis, filename, mark_lost=False, aspect='equal', dpi=300, xlims=None, ylims=None, surf=None):
    """
    Create a poincare plot. Usage:

    .. code-block::

        phis = np.linspace(0, 2*np.pi/nfp, nphis, endpoint=False)
        res_tys, res_phi_hits = compute_fieldlines(
            bsh, R0, Z0, tmax=1000, phis=phis, stopping_criteria=[])
        plot_poincare_data(res_phi_hits, phis, '/tmp/fieldlines.png')

    Requires matplotlib to be installed.

    """
    import matplotlib.pyplot as plt
    from math import ceil, sqrt
    nrowcol = ceil(sqrt(len(phis)))
    plt.figure()
    fig, axs = plt.subplots(nrowcol, nrowcol, figsize=(8, 5))
    color = None
    for i in range(len(phis)):
        row = i//nrowcol
        col = i % nrowcol
        if i != len(phis) - 1:
            axs[row, col].set_title(f"$\\phi = {phis[i]/np.pi:.2f}\\pi$ ", loc='left', y=0.0)
        else:
            axs[row, col].set_title(f"$\\phi = {phis[i]/np.pi:.2f}\\pi$ ", loc='right', y=0.0)
        if row == nrowcol - 1:
            axs[row, col].set_xlabel("$r$")
        if col == 0:
            axs[row, col].set_ylabel("$z$")
        if col == 1:
            axs[row, col].set_yticklabels([])
<<<<<<< HEAD
        #if row == 0:
        #    axs[row, col].set_xticklabels([])
=======
>>>>>>> 33d665b9
        if xlims is not None:
            axs[row, col].set_xlim(xlims)
        if ylims is not None:
            axs[row, col].set_ylim(ylims)
        for j in range(len(fieldlines_phi_hits)):
            lost = fieldlines_phi_hits[j][-1, 1] < 0
            if mark_lost:
                color = 'r' if lost else 'g'
            data_this_phi = fieldlines_phi_hits[j][np.where(fieldlines_phi_hits[j][:, 1] == i)[0], :]
            if data_this_phi.size == 0:
                continue
            r = np.sqrt(data_this_phi[:, 2]**2+data_this_phi[:, 3]**2)
            axs[row, col].scatter(r, data_this_phi[:, 4], marker='o', s=2, linewidths=0, c=color)

        plt.rc('axes', axisbelow=True)
        axs[row, col].grid(True, linewidth=0.5)

        # if passed a surface, plot the plasma surface outline
        if surf is not None:
            cross_section = surf.cross_section(phi=phis[i])
            r_interp = np.sqrt(cross_section[:, 0] ** 2 + cross_section[:, 1] ** 2)
            z_interp = cross_section[:, 2]
            axs[row, col].plot(r_interp, z_interp, linewidth=1, c='k')

    plt.tight_layout()
    plt.savefig(filename, dpi=dpi)
    # plt.close()<|MERGE_RESOLUTION|>--- conflicted
+++ resolved
@@ -831,11 +831,6 @@
             axs[row, col].set_ylabel("$z$")
         if col == 1:
             axs[row, col].set_yticklabels([])
-<<<<<<< HEAD
-        #if row == 0:
-        #    axs[row, col].set_xticklabels([])
-=======
->>>>>>> 33d665b9
         if xlims is not None:
             axs[row, col].set_xlim(xlims)
         if ylims is not None:
