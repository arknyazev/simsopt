--- conflicted
+++ resolved
@@ -17,13 +17,8 @@
 logger = logging.getLogger(__name__)
 
 __all__ = ['ToroidalField', 'PoloidalField', 'ScalarPotentialRZMagneticField',
-<<<<<<< HEAD
            'CircularCoil', 'Dommaschk', 'Reiman', 'InterpolatedField', 
-           'DipoleField', 'CurrentVoxelsField']
-=======
-           'CircularCoil', 'Dommaschk', 'Reiman', 'InterpolatedField', 'DipoleField',
-           'MirrorModel']
->>>>>>> 6a070abe
+           'DipoleField', 'CurrentVoxelsField', 'MirrorModel']
 
 
 class ToroidalField(MagneticField):
