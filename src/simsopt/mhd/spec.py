--- conflicted
+++ resolved
@@ -955,7 +955,6 @@
             si.zac[0:mn] = self.axis['zac']
 
         # Set initial guess
-<<<<<<< HEAD
         if self.initial_guess is not None:  # note: self.initial_guess is None for workers!! only leaders read and do_stuff with initial_guess
             self._set_spec_initial_guess()  # workers get the info through a broadcast. this line fails if workers get a guess set
 
@@ -967,48 +966,6 @@
                 if not self.stellsym:
                     si.rbs[:] = self.array_translator(boundaryguess.rs, style='simsopt').as_spec
                     si.zbc[:] = self.array_translator(boundaryguess.zc, style='simsopt').as_spec
-=======
-        if self.initial_guess is not None:        
-            # Set all modes to zero
-            spec.allglobal.mmrzrz[:] = 0
-            spec.allglobal.nnrzrz[:] = 0
-            spec.allglobal.allrzrz[:] = 0
-
-            # transform to SurfaceRZFourier if necessary
-            initial_guess = [s.to_RZFourier() for s in self.initial_guess]
-
-            # Loop on modes
-            imn = -1  # counter
-            for mm in range(0, si.mpol+1):
-                for nn in range(-si.ntor, si.ntor+1):
-                    if mm == 0 and nn < 0:
-                        continue
-
-                    imn += 1
-
-                    spec.allglobal.mmrzrz[imn] = mm
-                    spec.allglobal.nnrzrz[imn] = nn
-
-                    # Populate inner plasma boundaries
-                    for lvol in range(0, self.nvol-1):
-                        spec.allglobal.allrzrz[0, lvol, imn] = initial_guess[lvol].get_rc(mm, nn)
-                        spec.allglobal.allrzrz[1, lvol, imn] = initial_guess[lvol].get_zs(mm, nn)
-
-                        if not si.istellsym:
-                            spec.allglobal.allrzrz[2, lvol, imn] = initial_guess[lvol].get_rs(mm, nn)
-                            spec.allglobal.allrzrz[3, lvol, imn] = initial_guess[lvol].get_zc(mm, nn)
-
-                    # Populate plasma boundary
-                    if si.lfreebound:
-                        si.rbc[si.mntor+nn, si.mmpol+mm] = initial_guess[self.nvol-1].get_rc(mm, nn)
-                        si.zbs[si.mntor+nn, si.mmpol+mm] = initial_guess[self.nvol-1].get_zs(mm, nn)
-
-                        if not si.istellsym:
-                            si.rbs[si.mntor+nn, si.mmpol+mm] = initial_guess[self.nvol-1].get_rs(mm, nn)
-                            si.zbc[si.mntor+nn, si.mmpol+mm] = initial_guess[self.nvol-1].get_zc(mm, nn)
-
-            spec.allglobal.num_modes = imn + 1
->>>>>>> 1fb6e870
 
         # Set profiles from dofs
         if self.pressure_profile is not None:
@@ -1416,11 +1373,7 @@
             self.spec.run()
         
         if not self.mpi.proc0_groups:
-<<<<<<< HEAD
             logger.debug(
-=======
-            logger.info(
->>>>>>> 1fb6e870
                 "This proc is skipping Residue.J() since it is not a group leader.")
             return 0.0
         else:
