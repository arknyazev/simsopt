from jax.config import config
config.update("jax_enable_x64", True)
from .config import *

from .curve import *
from .curvehelical import *
from .curverzfourier import *
from .curvexyzfourier import *
from .curveperturbed import *
from .curveobjectives import *

from .finitebuild import *
from .plotting import *

from .boozersurface import *
from .qfmsurface import *
from .surface import *
from .surfacegarabedian import *
from .surfacehenneberg import *
from .surfaceobjectives import *
from .surfacerzfourier import *
from .surfacexyzfourier import *
from .surfacexyztensorfourier import *

from .permanent_magnet_grid import *
<<<<<<< HEAD
from .winding_volume_grid import *
=======
>>>>>>> 27d7adf8

__all__ = (curve.__all__ + curvehelical.__all__ +
           curverzfourier.__all__ + curvexyzfourier.__all__ +
           curveperturbed.__all__ + curveobjectives.__all__ +
           finitebuild.__all__ + plotting.__all__ +
           boozersurface.__all__ + qfmsurface.__all__ +
           surface.__all__ +
           surfacegarabedian.__all__ + surfacehenneberg.__all__ +
           surfacerzfourier.__all__ + surfacexyzfourier.__all__ +
           surfacexyztensorfourier.__all__ + surfaceobjectives.__all__ +
<<<<<<< HEAD
           permanent_magnet_grid.__all__ +
           winding_volume_grid.__all__)
=======
           permanent_magnet_grid.__all__)
>>>>>>> 27d7adf8
<|MERGE_RESOLUTION|>--- conflicted
+++ resolved
@@ -23,10 +23,6 @@
 from .surfacexyztensorfourier import *
 
 from .permanent_magnet_grid import *
-<<<<<<< HEAD
-from .winding_volume_grid import *
-=======
->>>>>>> 27d7adf8
 
 __all__ = (curve.__all__ + curvehelical.__all__ +
            curverzfourier.__all__ + curvexyzfourier.__all__ +
@@ -37,9 +33,4 @@
            surfacegarabedian.__all__ + surfacehenneberg.__all__ +
            surfacerzfourier.__all__ + surfacexyzfourier.__all__ +
            surfacexyztensorfourier.__all__ + surfaceobjectives.__all__ +
-<<<<<<< HEAD
-           permanent_magnet_grid.__all__ +
-           winding_volume_grid.__all__)
-=======
-           permanent_magnet_grid.__all__)
->>>>>>> 27d7adf8
+           permanent_magnet_grid.__all__)