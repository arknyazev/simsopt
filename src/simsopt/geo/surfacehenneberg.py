import logging
from typing import Union

import numpy as np
from scipy.optimize import minimize_scalar
from scipy.interpolate import interp1d
#import matplotlib.pyplot as plt

import simsoptpp as sopp
from .surface import Surface
from .surfacerzfourier import SurfaceRZFourier
from .._core.types import RealArray
from .._core.json import GSONDecoder

logger = logging.getLogger(__name__)

__all__ = ['SurfaceHenneberg']


class SurfaceHenneberg(sopp.Surface, Surface):
    r"""
    This class represents a toroidal surface using the
    parameterization in Henneberg, Helander, and Drevlak, Journal of
    Plasma Physics 87, 905870503 (2021). The main benefit of this
    representation is that there is no freedom in the poloidal angle,
    i.e. :math:`\theta` is uniquely defined, in contrast to other
    parameterizations like
    :obj:`~.surfacerzfourier.SurfaceRZFourier`. Stellarator symmetry
    is assumed.

    In this representation by Henneberg et al, the cylindrical
    coordinates :math:`(R,\phi,Z)` are written in terms of a unique
    poloidal angle :math:`\theta` as follows:

    .. math::
        R(\theta,\phi) = R_0^H(\phi) + \rho(\theta,\phi) \cos(\alpha\phi) - \zeta(\theta,\phi) \sin(\alpha\phi), \\
        Z(\theta,\phi) = Z_0^H(\phi) + \rho(\theta,\phi) \sin(\alpha\phi) + \zeta(\theta,\phi) \cos(\alpha\phi),

    where

    .. math::
        R_0^H(\phi) &=& \sum_{n=0}^{nmax} R_{0,n}^H \cos(n_{fp} n \phi), \\
        Z_0^H(\phi) &=& \sum_{n=1}^{nmax} Z_{0,n}^H \sin(n_{fp} n \phi), \\
        \zeta(\theta,\phi) &=& \sum_{n=0}^{nmax} b_n \cos(n_{fp} n \phi) \sin(\theta - \alpha \phi), \\
        \rho(\theta,\phi) &=& \sum_{n,m} \rho_{n,m} \cos(m \theta - n_{fp} n \phi - \alpha \phi).

    The continuous degrees of freedom are :math:`\{\rho_{m,n}, b_n,
    R_{0,n}^H, Z_{0,n}^H\}`.  These variables correspond to the
    attributes ``rhomn``, ``bn``, ``R0nH``, and ``Z0nH`` respectively,
    which are all numpy arrays.  There is also a discrete degree of
    freedom :math:`\alpha` which should be :math:`\pm n_{fp}/2` where
    :math:`n_{fp}` is the number of field periods. The attribute
    ``alpha_fac`` corresponds to :math:`2\alpha/n_{fp}`, so
    ``alpha_fac`` is either 1, 0, or -1. Using ``alpha_fac = 0`` is
    appropriate for axisymmetry, while values of 1 or -1 are
    appropriate for a stellarator, depending on the handedness of the
    rotating elongation.

    For :math:`R_{0,n}^H` and :math:`b_n`, :math:`n` is 0 or any
    positive integer up through ``nmax`` (inclusive).  For
    :math:`Z_{0,n}^H`, :math:`n` is any positive integer up through
    ``nmax``.  For :math:`\rho_{m,n}`, :math:`m` is an integer from 0
    through ``mmax`` (inclusive). For positive values of :math:`m`,
    :math:`n` can be any integer from ``-nmax`` through ``nmax``.  For
    :math:`m=0`, :math:`n` is restricted to integers from 1 through
    ``nmax``.  Note that we exclude the element of :math:`\rho_{m,n}`
    with :math:`m=n=0`, because this degree of freedom is already
    represented in :math:`R_{0,0}^H`.

    For the 2D array ``rhomn``, functions :func:`set_rhomn()` and
    :func:`get_rhomn()` are provided for convenience so you can specify
    ``n``, since the corresponding array index is shifted by
    ``nmax``. There are no corresponding functions for the 1D arrays
    ``R0nH``, ``Z0nH``, and ``bn`` since these arrays all have a first
    index corresponding to ``n=0``.

    For more information about the arguments ``quadpoints_phi``, and
    ``quadpoints_theta``, see the general documentation on :ref:`surfaces`.
    Instead of supplying the quadrature point arrays along :math:`\phi` and
    :math:`\theta` directions, one could also specify the number of
    quadrature points for :math:`\phi` and :math:`\theta` using the
    class method :py:meth:`~simsopt.geo.surface.Surface.from_nphi_ntheta`.

    Args:
        nfp: The number of field periods.
        alpha_fac: Should be +1 or -1 for a stellarator, depending on the handedness
          by which the elongation rotates, or 0 for axisymmetry.
        mmax: Maximum poloidal mode number included.
        nmax: Maximum toroidal mode number included, divided by ``nfp``.
        quadpoints_phi: Set this to a list or 1D array to set the :math:`\phi_j` grid points directly.
        quadpoints_theta: Set this to a list or 1D array to set the :math:`\theta_j` grid points directly.
    """

    def __init__(self,
                 nfp: int = 1,
                 alpha_fac: int = 1,
                 mmax: int = 1,
                 nmax: int = 0,
                 quadpoints_phi: RealArray = None,
                 quadpoints_theta: RealArray = None,
                 dofs=None
                 ):

        if alpha_fac > 1 or alpha_fac < -1:
            raise ValueError('alpha_fac must be 1, 0, or -1')

        self.nfp = nfp
        self.alpha_fac = alpha_fac
        self.mmax = mmax
        self.nmax = nmax
        self.stellsym = True
        self.allocate()

        if quadpoints_theta is None:
            quadpoints_theta = Surface.get_theta_quadpoints()
        if quadpoints_phi is None:
            quadpoints_phi = Surface.get_phi_quadpoints(nfp=nfp)

        sopp.Surface.__init__(self, quadpoints_phi, quadpoints_theta)
        # Initialize to an axisymmetric torus with major radius 1m and
        # minor radius 0.1m
        self.R0nH[0] = 1.0
        self.bn[0] = 0.1
        self.set_rhomn(1, 0, 0.1)
<<<<<<< HEAD
        Surface.__init__(self, x0=self.get_dofs(), names=self._make_names(),
                         external_dof_setter=SurfaceHenneberg.set_dofs_impl)
=======

        if dofs is None:
            Surface.__init__(self, x0=self.get_dofs(), names=self._make_names(),
                             external_dof_setter=SurfaceHenneberg.set_dofs_impl)
        else:
            Surface.__init__(self, dofs=dofs,
                             external_dof_setter=SurfaceHenneberg.set_dofs_impl)
>>>>>>> 908991ba

    def __repr__(self):
        return f"{self.name} (nfp={self.nfp}, alpha_fac={self.alpha_fac}, " \
            + f"mmax={self.mmax}, nmax={self.nmax})"

    def allocate(self):
        """
        Create the arrays for the continuous degrees of freedom. Also set
        the names of the dofs.
        """
        logger.debug("Allocating SurfaceHenneberg")
        # Note that for simpicity, the Z0nH array contains an element
        # for n=0 even though this element is always 0. Similarly, the
        # rhomn array has some elements for (m=0, n<0) even though
        # these elements are always zero.

        self.R0nH = np.zeros(self.nmax + 1)
        self.Z0nH = np.zeros(self.nmax + 1)
        self.bn = np.zeros(self.nmax + 1)

        self.ndim = 2 * self.nmax + 1
        myshape = (self.mmax + 1, self.ndim)
        self.rhomn = np.zeros(myshape)

    def _make_names(self):
        names = []
        for n in range(self.nmax + 1):
            names.append('R0nH(' + str(n) + ')')
        for n in range(1, self.nmax + 1):
            names.append('Z0nH(' + str(n) + ')')
        for n in range(self.nmax + 1):
            names.append('bn(' + str(n) + ')')
        # Handle m = 0 modes in rho_mn:
        for n in range(1, self.nmax + 1):
            names.append('rhomn(0,' + str(n) + ')')
        # Handle m > 0 modes in rho_mn:
        for m in range(1, self.mmax + 1):
            for n in range(-self.nmax, self.nmax + 1):
                names.append('rhomn(' + str(m) + ',' + str(n) + ')')
        return names

    def _validate_mn(self, m, n):
        r"""
        Check whether given (m, n) values are allowed for :math:`\rho_{m,n}`.
        """
        if m < 0:
            raise ValueError(f'm must be >= 0, but m = {m}')
        if m > self.mmax:
            raise ValueError(f'm must be <= mmax, but m = {m}')
        if m == 0 and n < 1:
            raise ValueError(f'For m=0, n must be >= 1, but n = {n}')
        if n > self.nmax:
            raise ValueError(f'n must be <= nmax, but n = {n}')
        if n < -self.nmax:
            raise ValueError(f'n must be >= -nmax, but n = {n}')

    def get_rhomn(self, m, n):
        r"""
        Return a particular :math:`\rho_{m,n}` coefficient.
        """
        self._validate_mn(m, n)
        return self.rhomn[m, n + self.nmax]

    def set_rhomn(self, m, n, val):
        r"""
        Set a particular :math:`\rho_{m,n}` coefficient.
        """
        self._validate_mn(m, n)
        self.rhomn[m, n + self.nmax] = val
        self.invalidate_cache()

    def get_dofs(self):
        """
        Return a 1D numpy array with all the degrees of freedom.
        """
        return np.concatenate((self.R0nH, self.Z0nH[1:], self.bn,
                               self.rhomn[0, self.nmax + 1:],
                               np.reshape(self.rhomn[1:, :], (self.mmax * (2 * self.nmax + 1),), order='C')))

    def set_dofs(self, dofs):
        self.local_x = dofs

    def num_dofs(self):
        """
        Return the number of degrees of freedom.
        """
        ndofs = self.nmax + 1  # R0nH
        ndofs += self.nmax  # Z0nH
        ndofs += self.nmax + 1  # b0n
        ndofs += self.nmax  # rhomn for m = 0
        ndofs += self.mmax * (2 * self.nmax + 1)  # rhomn for m > 0

        return ndofs

    def set_dofs_impl(self, v):
        """
        Set the shape coefficients from a 1D list/array
        """

        n = self.num_dofs()
        if len(v) != n:
            raise ValueError('Input vector should have ' + str(n) + \
                             ' elements but instead has ' + str(len(v)))

        index = 0
        nvals = self.nmax + 1
        self.R0nH = v[index: index + nvals]
        index += nvals

        nvals = self.nmax
        self.Z0nH[1:] = v[index: index + nvals]
        index += nvals

        nvals = self.nmax + 1
        self.bn = v[index: index + nvals]
        index += nvals

        nvals = self.nmax
        self.rhomn[0, self.nmax + 1:] = v[index: index + nvals]
        index += nvals

        self.rhomn[1:, :] = np.reshape(v[index:], (self.mmax, 2 * self.nmax + 1), order='C')

    def fixed_range(self, mmax, nmax, fixed=True):
        """
        Set the ``fixed`` property for a range of ``m`` and ``n`` values.

        All modes with ``m <= mmax`` and ``|n| <= nmax`` will have
        their fixed property set to the value of the ``fixed``
        parameter. Note that ``mmax`` and ``nmax`` are included.

        Both ``mmax`` and ``nmax`` must be >= 0.

        For any value of ``mmax``, the ``fixed`` properties of
        ``R0nH``, ``Z0nH``, and ``rhomn`` are set. The ``fixed``
        properties of ``bn`` are set only if ``mmax > 0``. In other
        words, the ``bn`` modes are treated as having ``m=1``.
        """
        if mmax < 0:
            raise ValueError('mmax must be >= 0')
        if mmax > self.mmax:
            mmax = self.mmax
        if nmax < 0:
            raise ValueError('nmax must be >= 0')
        if nmax > self.nmax:
            nmax = self.nmax

        fn = self.fix if fixed else self.unfix

        for n in range(nmax + 1):
            fn(f'R0nH({n})')
        for n in range(1, nmax + 1):
            fn(f'Z0nH({n})')
        if mmax > 0:
            for n in range(nmax + 1):
                fn(f'bn({n})')

        for m in range(mmax + 1):
            nmin_to_use = -nmax
            if m == 0:
                nmin_to_use = 1
            for n in range(nmin_to_use, nmax + 1):
                fn(f'rhomn({m},{n})')

    def to_RZFourier(self):
        """
        Return a :obj:`~.surfacerzfourier.SurfaceRZFourier` object with the identical shape. This
        routine implements eq (4.5)-(4.6) in the Henneberg paper, plus
        m=0 terms for R0 and Z0.
        """
        mpol = self.mmax
        ntor = self.nmax + 1  # More modes are needed in the SurfaceRZFourier because some indices are shifted by +/- 2*alpha.
        s = SurfaceRZFourier(nfp=self.nfp, stellsym=True, mpol=mpol, ntor=ntor)
        s.rc[:] = 0.0
        s.zs[:] = 0.0

        # Set Rmn.
        # Handle the 1d arrays (R0nH, bn):
        for nprime in range(self.nmax + 1):
            n = nprime
            # Handle the R0nH term:
            s.set_rc(0, n, s.get_rc(0, n) + self.R0nH[n])
            # Handle the b_n term:
            s.set_rc(1, n, s.get_rc(1, n) + 0.25 * self.bn[nprime])
            # Handle the b_{-n} term:
            n = -nprime
            s.set_rc(1, n, s.get_rc(1, n) + 0.25 * self.bn[nprime])
            # Handle the b_{n-2alpha} term:
            n = nprime + self.alpha_fac
            s.set_rc(1, n, s.get_rc(1, n) - 0.25 * self.bn[nprime])
            # Handle the b_{-n+2alpha} term:
            n = -nprime + self.alpha_fac
            s.set_rc(1, n, s.get_rc(1, n) - 0.25 * self.bn[nprime])
        # Handle the 2D rho terms:
        for m in range(self.mmax + 1):
            nmin = -self.nmax
            if m == 0:
                nmin = 1
            for nprime in range(nmin, self.nmax + 1):
                # Handle the rho_{m, -n} term:
                n = -nprime
                s.set_rc(m, n, s.get_rc(m, n) + 0.5 * self.get_rhomn(m, nprime))
                # Handle the rho_{m, -n+2alpha} term:
                n = -nprime + self.alpha_fac
                s.set_rc(m, n, s.get_rc(m, n) + 0.5 * self.get_rhomn(m, nprime))

        # Set Zmn.
        # Handle the 1d arrays (Z0nH, bn):
        for nprime in range(self.nmax + 1):
            n = nprime
            # Handle the Z0nH term:
            s.set_zs(0, n, s.get_zs(0, n) - self.Z0nH[n])
            # Handle the b_n term:
            s.set_zs(1, n, s.get_zs(1, n) + 0.25 * self.bn[nprime])
            # Handle the b_{-n} term:
            n = -nprime
            s.set_zs(1, n, s.get_zs(1, n) + 0.25 * self.bn[nprime])
            # Handle the b_{n-2alpha} term:
            n = nprime + self.alpha_fac
            s.set_zs(1, n, s.get_zs(1, n) + 0.25 * self.bn[nprime])
            # Handle the b_{-n+2alpha} term:
            n = -nprime + self.alpha_fac
            s.set_zs(1, n, s.get_zs(1, n) + 0.25 * self.bn[nprime])
        # Handle the 2D rho terms:
        for m in range(self.mmax + 1):
            nmin = -self.nmax
            if m == 0:
                nmin = 1
            for nprime in range(nmin, self.nmax + 1):
                # Handle the rho_{m, -n} term:
                n = -nprime
                s.set_zs(m, n, s.get_zs(m, n) + 0.5 * self.get_rhomn(m, nprime))
                # Handle the rho_{m, -n+2alpha} term:
                n = -nprime + self.alpha_fac
                s.set_zs(m, n, s.get_zs(m, n) - 0.5 * self.get_rhomn(m, nprime))

        return s

    @classmethod
    def from_RZFourier(cls,
                       surf,
                       alpha_fac: int,
                       mmax: Union[int, None] = None,
                       nmax: Union[int, None] = None,
                       ntheta: Union[int, None] = None,
                       nphi: Union[int, None] = None):
        """
        Convert a :obj:`~.surfacerzfourier.SurfaceRZFourier` surface to a
        :obj:`SurfaceHenneberg` surface.

        Args:
            surf: The :obj:`~.surfacerzfourier.SurfaceRZFourier` object to convert.
            mmax: Maximum poloidal mode number to include in the new surface. If ``None``,
              the value ``mpol`` from the old surface will be used.
            nmax: Maximum toroidal mode number to include in the new surface. If ``None``,
              the value ``ntor`` from the old surface will be used.
            ntheta: Number of grid points in the poloidal angle used for the transformation.
              If ``None``, the value ``3 * ntheta`` will be used.
            nphi: Number of grid points in the toroidal angle used for the transformation.
              If ``None``, the value ``3 * nphi`` will be used.
        """
        if not surf.stellsym:
            raise RuntimeError('SurfaceHenneberg.from_RZFourier method only '
                               'works for stellarator symmetric surfaces')
        if mmax is None:
            mmax = surf.mpol
        if nmax is None:
            nmax = surf.ntor
        if ntheta is None:
            ntheta = mmax * 3
        if nphi is None:
            nphi = nmax * 3
        logger.info(f'Beginning conversion with mmax={mmax}, nmax={nmax}, ntheta={ntheta}, nphi={nphi}')
        nfp = surf.nfp
        theta = np.linspace(0, 2 * np.pi, ntheta, endpoint=False)
        phi = np.linspace(0, 2 * np.pi / nfp, nphi, endpoint=False)
        alpha = 0.5 * nfp * alpha_fac

        # Initialize arrays to store quantities in real-space:
        R0_realsp = np.zeros(nphi)
        Z0_realsp = np.zeros(nphi)
        b_realsp = np.zeros(nphi)
        rho_realsp = np.zeros((ntheta, nphi))

        def b_min(theta, phi0, cosaphi, sinaphi):
            """
            This function is minimized as part of finding b.
            """
            R = 0
            Z = 0
            for m in range(surf.mpol + 1):
                for n in range(-surf.ntor, surf.ntor + 1):
                    angle = m * theta - n * nfp * phi0
                    R += surf.get_rc(m, n) * np.cos(angle)
                    Z += surf.get_zs(m, n) * np.sin(angle)
            return Z * cosaphi - R * sinaphi

        def b_max(theta, phi0, cosaphi, sinaphi):
            return -b_min(theta, phi0, cosaphi, sinaphi)

        # An independent transformation is performed at each grid point in phi:
        for jphi, phi0 in enumerate(phi):
            logger.debug(f'Transforming jphi={jphi} of {nphi}')
            cosaphi = np.cos(alpha * phi0)
            sinaphi = np.sin(alpha * phi0)

            # Find the max and min of the surface in the zeta direction:
            opt_result = minimize_scalar(b_min, args=(phi0, cosaphi, sinaphi), tol=1e-12)
            min_for_b = opt_result.fun

            opt_result = minimize_scalar(b_max, args=(phi0, cosaphi, sinaphi), tol=1e-12)
            max_for_b = -opt_result.fun

            b = 0.5 * (max_for_b - min_for_b)
            Q = 0.5 * (max_for_b + min_for_b)

            R = np.zeros(ntheta)
            Z = np.zeros(ntheta)
            d_Z_d_theta = np.zeros(ntheta)
            d_R_d_theta = np.zeros(ntheta)
            for m in range(surf.mpol + 1):
                for n in range(-surf.ntor, surf.ntor + 1):
                    angle = m * theta - n * nfp * phi0
                    R += surf.get_rc(m, n) * np.cos(angle)
                    Z += surf.get_zs(m, n) * np.sin(angle)
                    d_Z_d_theta += surf.get_zs(m, n) * m * np.cos(angle)
                    d_R_d_theta += surf.get_rc(m, n) * m * (-np.sin(angle))

            # Now compute the new theta for each grid point in the old
            # theta.  This mostly amount to taking an arcsin, but we
            # must be careful to assign points to the proper half of
            # [0, 2pi], since arcsin by itself only returns values in
            # the range [-pi/2, pi/2].
            d_Z_rot_d_theta = d_Z_d_theta * cosaphi - d_R_d_theta * sinaphi
            # Copy the first element to the end, for periodicity:
            d_Z_rot_d_theta_circ = np.concatenate((d_Z_rot_d_theta, [d_Z_rot_d_theta[0]]))
            sign_flips = d_Z_rot_d_theta_circ[1:] * d_Z_rot_d_theta_circ[:-1]
            sign_flip_indices = [j for j in range(ntheta) if sign_flips[j] < 0]
            if len(sign_flip_indices) != 2:
                logger.warning(f'A number of sign flips other than 2 detected for jphi={jphi}: sign_flip_indices={sign_flip_indices}.' \
                               ' This may mean the surface cannot be represented in Henneberg form.' \
                               f' sign_flips={sign_flips}')

            temp = (Z * cosaphi - R * sinaphi - Q) / b
            if np.any(temp > 1):
                # Going outside [-1, 1] by ~ roundoff is okay, but
                # warn if we are much farther than that.
                if np.any(temp > 1 + 1.0e-12):
                    logger.warning(f'Argument of arcsin exceeds 1: {temp[temp > 1] - 1}')
                temp[temp > 1] = 1.0
            if np.any(temp < -1):
                if np.any(temp < -1 - 1.0e-12):
                    logger.warning(f'Argument of arcsin is below -1: {temp[temp < -1] + 1}')
                temp[temp < -1] = -1.0

            arcsin_term = np.arcsin(temp)
            mask = d_Z_rot_d_theta < 0
            arcsin_term[mask] = np.pi - arcsin_term[mask]
            mask = arcsin_term < 0
            arcsin_term[mask] = arcsin_term[mask] + 2 * np.pi
            theta_H = arcsin_term + alpha * phi0

            # Copy arrays 3 times, so endpoints are interpolated correctly:
            theta_H_3 = np.concatenate((theta_H - 2 * np.pi, theta_H, theta_H + 2 * np.pi))
            R_3 = np.concatenate((R, R, R))
            Z_3 = np.concatenate((Z, Z, Z))
            R_interp = interp1d(theta_H_3, R_3, kind='cubic')
            Z_interp = interp1d(theta_H_3, Z_3, kind='cubic')

            R_H = R_interp(theta)
            Z_H = Z_interp(theta)

            avg_R = np.mean(R_H)
            avg_Z = np.mean(Z_H)

            R0H = avg_R * cosaphi * cosaphi + avg_Z * sinaphi * cosaphi - Q * sinaphi
            Z0H = avg_R * cosaphi * sinaphi + avg_Z * sinaphi * sinaphi + Q * cosaphi

            R0_realsp[jphi] = R0H
            Z0_realsp[jphi] = Z0H
            b_realsp[jphi] = b
            rho_realsp[:, jphi] = (R_H - R0H) * cosaphi + (Z_H - Z0H) * sinaphi

        surf_H = cls(nfp=nfp, alpha_fac=alpha_fac, mmax=mmax, nmax=nmax)
        # Now convert from real-space to Fourier space.
        # Start with the 0-frequency terms:
        surf_H.R0nH[0] = np.mean(R0_realsp)
        surf_H.bn[0] = np.mean(b_realsp)
        Z00H = np.mean(Z0_realsp)
        logger.info(f'n=0 term of Z0nH: {Z00H} (should be ~ 0)')
        assert np.abs(Z00H) < 1.0e-6
        rho00 = np.mean(rho_realsp)
        logger.info(f'm=n=0 term of rho_mn: {rho00} (should be ~ 0)')
        assert np.abs(rho00) < 1.0e-6

        # Now handle 1D arrays:
        for n in range(1, nmax + 1):
            cosnphi_fac = np.cos(n * nfp * phi) / nphi
            sinnphi_fac = np.sin(n * nfp * phi) / nphi
            surf_H.R0nH[n] = 2 * np.sum(R0_realsp * cosnphi_fac)
            surf_H.Z0nH[n] = 2 * np.sum(Z0_realsp * sinnphi_fac)
            surf_H.bn[n] = 2 * np.sum(b_realsp * cosnphi_fac)

        # Transform rho:
        phi2d, theta2d = np.meshgrid(phi, theta)
        #print('phi2d.shape:', phi2d.shape)
        for m in range(mmax + 1):
            nmin = -nmax
            if m == 0:
                nmin = 1
            for n in range(nmin, nmax + 1):
                # Eq above (4.5):
                angle = m * theta2d + (n * nfp - alpha) * phi2d
                surf_H.set_rhomn(m, n, 2 * np.sum(rho_realsp * np.cos(angle)) / (ntheta * nphi))

        """
        plt.figure()
        plt.contourf(phi2d, theta2d, rho_realsp, 25)
        plt.colorbar()
        plt.xlabel('phi')
        plt.ylabel('theta')
        plt.title('rho_realsp')
        plt.show()
        """

        # Check that the inverse-transform of the transform gives back
        # the original arrays, approximately:
        b_alt = np.zeros(nphi)
        R0_alt = np.zeros(nphi)
        Z0_alt = np.zeros(nphi)
        for n in range(nmax + 1):
            b_alt += surf_H.bn[n] * np.cos(n * nfp * phi)
            R0_alt += surf_H.R0nH[n] * np.cos(n * nfp * phi)
            Z0_alt += surf_H.Z0nH[n] * np.sin(n * nfp * phi)

        print('b_realsp:', b_realsp)
        print('b_alt:   ', b_alt)
        print('bn:', surf_H.bn)
        print('Diff in b:', np.max(np.abs(b_alt - b_realsp)))
        print('Diff in R0:', np.max(np.abs(R0_alt - R0_realsp)))
        print('Diff in Z0:', np.max(np.abs(Z0_alt - Z0_realsp)))

        rho_alt = np.zeros((ntheta, nphi))
        for m in range(mmax + 1):
            nmin = -nmax
            if m == 0:
                nmin = 1
            for n in range(nmin, nmax + 1):
                angle = m * theta2d + (n * nfp - alpha) * phi2d
                rho_alt += surf_H.get_rhomn(m, n) * np.cos(angle)
        #print('rho_realsp:', rho_realsp)
        #print('rho_alt:   ', rho_alt)
        print('Diff in rho:', np.max(np.abs(rho_realsp - rho_alt)))

        surf_H.local_full_x = surf_H.get_dofs()
        return surf_H

    def gamma_lin(self, data, quadpoints_phi, quadpoints_theta):
        """
        Evaluate the position vector on the surface in Cartesian
        coordinates, for a list of (phi, theta) points.
        """
        # I prefer to work with angles that go up to 2pi rather than 1.
        theta = quadpoints_theta * 2 * np.pi
        phi = quadpoints_phi * 2 * np.pi
        nfp = self.nfp
        shape = phi.shape
        R0H = np.zeros(shape)
        Z0H = np.zeros(shape)
        b = np.zeros(shape)
        rho = np.zeros(shape)
        alpha = 0.5 * nfp * self.alpha_fac
        for n in range(self.nmax + 1):
            cosangle = np.cos(nfp * n * phi)
            R0H += self.R0nH[n] * cosangle
            b += self.bn[n] * cosangle
        for n in range(1, self.nmax + 1):
            sinangle = np.sin(nfp * n * phi)
            Z0H += self.Z0nH[n] * sinangle
        for m in range(self.mmax + 1):
            nmin = -self.nmax
            if m == 0:
                nmin = 1
            for n in range(nmin, self.nmax + 1):
                cosangle = np.cos(m * theta + nfp * n * phi - alpha * phi)
                rho += self.get_rhomn(m, n) * cosangle
        zeta = b * np.sin(theta - alpha * phi)
        sinaphi = np.sin(alpha * phi)
        cosaphi = np.cos(alpha * phi)
        R = R0H + rho * cosaphi - zeta * sinaphi
        Z = Z0H + rho * sinaphi + zeta * cosaphi
        data[:, 0] = R * np.cos(phi)
        data[:, 1] = R * np.sin(phi)
        data[:, 2] = Z

    def gamma_impl(self, data, quadpoints_phi, quadpoints_theta):
        """
        Evaluate the position vector on the surface in Cartesian
        coordinates, for a tensor product grid of points in theta and
        phi.
        """
        nphi = len(quadpoints_phi)
        ntheta = len(quadpoints_theta)
        phi2d, theta2d = np.meshgrid(quadpoints_phi, quadpoints_theta)
        data1d = np.zeros((nphi * ntheta, 3))
        self.gamma_lin(data1d,
                       np.reshape(phi2d, (nphi * ntheta,)),
                       np.reshape(theta2d, (nphi * ntheta,)))
        for xyz in range(3):
            data[:, :, xyz] = np.reshape(data1d[:, xyz], (ntheta, nphi)).T

    def gammadash1_impl(self, data):
        """
        Evaluate the derivative of the position vector with respect to the
        toroidal angle phi.
        """
        # I prefer to work with angles that go up to 2pi rather than 1.
        theta1D = self.quadpoints_theta * 2 * np.pi
        phi1D = self.quadpoints_phi * 2 * np.pi
        nphi = len(phi1D)
        ntheta = len(theta1D)
        nfp = self.nfp
        R0H = np.zeros(nphi)
        Z0H = np.zeros(nphi)
        b = np.zeros(nphi)
        rho = np.zeros((ntheta, nphi))
        d_R0H_d_phi = np.zeros(nphi)
        d_Z0H_d_phi = np.zeros(nphi)
        d_b_d_phi = np.zeros(nphi)
        d_rho_d_phi = np.zeros((ntheta, nphi))
        phi, theta = np.meshgrid(phi1D, theta1D)
        alpha = 0.5 * nfp * self.alpha_fac
        for n in range(self.nmax + 1):
            angle = nfp * n * phi1D
            cosangle = np.cos(angle)
            sinangle = np.sin(angle)
            R0H += self.R0nH[n] * cosangle
            b += self.bn[n] * cosangle
            d_R0H_d_phi -= self.R0nH[n] * sinangle * nfp * n
            d_b_d_phi -= self.bn[n] * sinangle * nfp * n
            if n > 0:
                Z0H += self.Z0nH[n] * sinangle
                d_Z0H_d_phi += self.Z0nH[n] * cosangle * nfp * n
        for m in range(self.mmax + 1):
            nmin = -self.nmax
            if m == 0:
                nmin = 1
            for n in range(nmin, self.nmax + 1):
                angle = m * theta + nfp * n * phi - alpha * phi
                cosangle = np.cos(angle)
                sinangle = np.sin(angle)
                rho += self.get_rhomn(m, n) * cosangle
                d_rho_d_phi -= self.get_rhomn(m, n) * sinangle * (nfp * n - alpha)
        R0H2D = np.kron(R0H, np.ones((ntheta, 1)))
        Z0H2D = np.kron(Z0H, np.ones((ntheta, 1)))
        b2D = np.kron(b, np.ones((ntheta, 1)))
        zeta = b2D * np.sin(theta - alpha * phi)
        d_R0H2D_d_phi = np.kron(d_R0H_d_phi, np.ones((ntheta, 1)))
        d_Z0H2D_d_phi = np.kron(d_Z0H_d_phi, np.ones((ntheta, 1)))
        d_b2D_d_phi = np.kron(d_b_d_phi, np.ones((ntheta, 1)))
        d_zeta_d_phi = d_b2D_d_phi * np.sin(theta - alpha * phi) \
            + b2D * np.cos(theta - alpha * phi) * (-alpha)
        sinaphi = np.sin(alpha * phi)
        cosaphi = np.cos(alpha * phi)
        R = R0H2D + rho * cosaphi - zeta * sinaphi
        Z = Z0H2D + rho * sinaphi + zeta * cosaphi
        d_R_d_phi = d_R0H2D_d_phi + d_rho_d_phi * cosaphi + rho * (-alpha * sinaphi) \
            - d_zeta_d_phi * sinaphi - zeta * (alpha * cosaphi)
        d_Z_d_phi = d_Z0H2D_d_phi + d_rho_d_phi * sinaphi + rho * (alpha * cosaphi) \
            + d_zeta_d_phi * cosaphi + zeta * (-alpha * sinaphi)
        # Insert factors of 2pi since theta here is 2pi times the theta used for d/dtheta
        data[:, :, 0] = 2 * np.pi * (d_R_d_phi * np.cos(phi) - R * np.sin(phi)).T
        data[:, :, 1] = 2 * np.pi * (d_R_d_phi * np.sin(phi) + R * np.cos(phi)).T
        data[:, :, 2] = 2 * np.pi * d_Z_d_phi.T

    def gammadash2_impl(self, data):
        """
        Evaluate the derivative of the position vector with respect to
        theta.
        """
        # I prefer to work with angles that go up to 2pi rather than 1.
        theta1D = self.quadpoints_theta * 2 * np.pi
        phi1D = self.quadpoints_phi * 2 * np.pi
        nphi = len(phi1D)
        ntheta = len(theta1D)
        b = np.zeros(nphi)
        d_rho_d_theta = np.zeros((ntheta, nphi))
        phi, theta = np.meshgrid(phi1D, theta1D)
        alpha = 0.5 * self.nfp * self.alpha_fac
        for n in range(self.nmax + 1):
            cosangle = np.cos(self.nfp * n * phi1D)
            b += self.bn[n] * cosangle
        for m in range(self.mmax + 1):
            nmin = -self.nmax
            if m == 0:
                nmin = 1
            for n in range(nmin, self.nmax + 1):
                sinangle = np.sin(m * theta + self.nfp * n * phi - alpha * phi)
                d_rho_d_theta -= self.get_rhomn(m, n) * m * sinangle
        b2D = np.kron(b, np.ones((ntheta, 1)))
        d_zeta_d_theta = b2D * np.cos(theta - alpha * phi)
        sinaphi = np.sin(alpha * phi)
        cosaphi = np.cos(alpha * phi)
        d_R_d_theta = d_rho_d_theta * cosaphi - d_zeta_d_theta * sinaphi
        d_Z_d_theta = d_rho_d_theta * sinaphi + d_zeta_d_theta * cosaphi
        # Insert factors of 2pi since theta here is 2pi times the theta used for d/dtheta
        data[:, :, 0] = (2 * np.pi * d_R_d_theta * np.cos(phi)).T
        data[:, :, 1] = (2 * np.pi * d_R_d_theta * np.sin(phi)).T
<<<<<<< HEAD
        data[:, :, 2] = 2 * np.pi * d_Z_d_theta.T

    @classmethod
    def from_dict(cls, d, serial_objs_dict, recon_objs):
        decoder = GSONDecoder()
        quadpoints_phi = decoder.process_decoded(d["quadpoints_phi"],
                                                 serial_objs_dict=serial_objs_dict,
                                                 recon_objs=recon_objs)
        quadpoints_theta = decoder.process_decoded(d["quadpoints_theta"],
                                                   serial_objs_dict=serial_objs_dict,
                                                   recon_objs=recon_objs)
        surf = cls(nfp=d["nfp"], alpha_fac=d["alpha_fac"],
                   mmax=d["mmax"], nmax=d["nmax"],
                   quadpoints_phi=quadpoints_phi,
                   quadpoints_theta=quadpoints_theta)
        surf.local_full_x = d["x0"]
        return surf
=======
        data[:, :, 2] = 2 * np.pi * d_Z_d_theta.T
>>>>>>> 908991ba
<|MERGE_RESOLUTION|>--- conflicted
+++ resolved
@@ -122,18 +122,12 @@
         self.R0nH[0] = 1.0
         self.bn[0] = 0.1
         self.set_rhomn(1, 0, 0.1)
-<<<<<<< HEAD
-        Surface.__init__(self, x0=self.get_dofs(), names=self._make_names(),
-                         external_dof_setter=SurfaceHenneberg.set_dofs_impl)
-=======
-
         if dofs is None:
             Surface.__init__(self, x0=self.get_dofs(), names=self._make_names(),
                              external_dof_setter=SurfaceHenneberg.set_dofs_impl)
         else:
             Surface.__init__(self, dofs=dofs,
                              external_dof_setter=SurfaceHenneberg.set_dofs_impl)
->>>>>>> 908991ba
 
     def __repr__(self):
         return f"{self.name} (nfp={self.nfp}, alpha_fac={self.alpha_fac}, " \
@@ -742,24 +736,4 @@
         # Insert factors of 2pi since theta here is 2pi times the theta used for d/dtheta
         data[:, :, 0] = (2 * np.pi * d_R_d_theta * np.cos(phi)).T
         data[:, :, 1] = (2 * np.pi * d_R_d_theta * np.sin(phi)).T
-<<<<<<< HEAD
-        data[:, :, 2] = 2 * np.pi * d_Z_d_theta.T
-
-    @classmethod
-    def from_dict(cls, d, serial_objs_dict, recon_objs):
-        decoder = GSONDecoder()
-        quadpoints_phi = decoder.process_decoded(d["quadpoints_phi"],
-                                                 serial_objs_dict=serial_objs_dict,
-                                                 recon_objs=recon_objs)
-        quadpoints_theta = decoder.process_decoded(d["quadpoints_theta"],
-                                                   serial_objs_dict=serial_objs_dict,
-                                                   recon_objs=recon_objs)
-        surf = cls(nfp=d["nfp"], alpha_fac=d["alpha_fac"],
-                   mmax=d["mmax"], nmax=d["nmax"],
-                   quadpoints_phi=quadpoints_phi,
-                   quadpoints_theta=quadpoints_theta)
-        surf.local_full_x = d["x0"]
-        return surf
-=======
-        data[:, :, 2] = 2 * np.pi * d_Z_d_theta.T
->>>>>>> 908991ba
+        data[:, :, 2] = 2 * np.pi * d_Z_d_theta.T