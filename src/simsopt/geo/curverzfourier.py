import numpy as np

import simsoptpp as sopp
from .curve import Curve


class CurveRZFourier(sopp.CurveRZFourier, Curve):
    r"""
    CurveRZFourier is a curve that is represented in cylindrical
       coordinates using the following Fourier series:

        .. math::
           r(\phi) &= \sum_{m=0}^{\text{order}} x_{c,m}\cos(n_{\text{fp}} m \phi) + \sum_{m=1}^{\text{order}} x_{s,m}\sin(n_{\text{fp}} m \phi) \\
           z(\phi) &= \sum_{m=0}^{\text{order}} z_{c,m}\cos(n_{\text{fp}} m \phi) + \sum_{m=1}^{\text{order}} z_{s,m}\sin(n_{\text{fp}} m \phi)

       If ``stellsym = True``, then the :math:`\sin` terms for :math:`r` and the :math:`\cos` terms for :math:`z` are zero.

       For the ``stellsym = False`` case, the dofs are stored in the order

        .. math::
           [r_{c,0}, \cdots, r_{c,\text{order}}, r_{s,1}, \cdots, r_{s,\text{order}}, z_{c,0},....]

       or in the ``stellsym = True`` case they are stored

        .. math::
           [r_{c,0},...,r_{c,order},z_{s,1},...,z_{s,order}]
    """

    def __init__(self, quadpoints, order, nfp, stellsym):
        if isinstance(quadpoints, int):
            quadpoints = list(np.linspace(0, 1./nfp, quadpoints, endpoint=False))
        elif isinstance(quadpoints, np.ndarray):
            quadpoints = list(quadpoints)
        sopp.CurveRZFourier.__init__(self, quadpoints, order, nfp, stellsym)
        Curve.__init__(self)

    def get_dofs(self):
        """
        This function returns the dofs associated to this object.
        """
<<<<<<< HEAD
        return np.asarray(sgpp.CurveRZFourier.get_dofs(self))
=======
        return np.asarray(sopp.CurveRZFourier.get_dofs(self))
>>>>>>> 0fd268d3

    def set_dofs(self, dofs):
        """
        This function sets the dofs associated to this object.
        """
<<<<<<< HEAD
        sgpp.CurveRZFourier.set_dofs(self, dofs)
=======
        sopp.CurveRZFourier.set_dofs(self, dofs)
>>>>>>> 0fd268d3
        for d in self.dependencies:
            d.invalidate_cache()<|MERGE_RESOLUTION|>--- conflicted
+++ resolved
@@ -38,20 +38,12 @@
         """
         This function returns the dofs associated to this object.
         """
-<<<<<<< HEAD
-        return np.asarray(sgpp.CurveRZFourier.get_dofs(self))
-=======
         return np.asarray(sopp.CurveRZFourier.get_dofs(self))
->>>>>>> 0fd268d3
 
     def set_dofs(self, dofs):
         """
         This function sets the dofs associated to this object.
         """
-<<<<<<< HEAD
-        sgpp.CurveRZFourier.set_dofs(self, dofs)
-=======
         sopp.CurveRZFourier.set_dofs(self, dofs)
->>>>>>> 0fd268d3
         for d in self.dependencies:
             d.invalidate_cache()