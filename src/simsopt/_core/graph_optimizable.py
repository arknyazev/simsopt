--- conflicted
+++ resolved
@@ -1164,7 +1164,6 @@
         for parent in self.parents:
             ancestors += parent.ancestors
         ancestors += self.parents
-<<<<<<< HEAD
         return sorted(dict.fromkeys(ancestors), key=lambda a: natural_keys(a.name))
 
 
@@ -1179,8 +1178,6 @@
     (See Toothy's implementation in the comments)
     '''
     return [atoi(c) for c in re.split(r'(\d+)', text)]
-=======
-        return sorted(dict.fromkeys(ancestors), key=lambda a: a.name)
 
 
 def make_optimizable(func, *args, dof_indicators=None, **kwargs):
@@ -1305,5 +1302,4 @@
 
             return self.func(*args, **kwargs)
 
-    return TempOptimizable(func, *args, dof_indicators=dof_indicators, **kwargs)
->>>>>>> 5e70f7c2
+    return TempOptimizable(func, *args, dof_indicators=dof_indicators, **kwargs)