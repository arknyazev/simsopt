--- conflicted
+++ resolved
@@ -5,16 +5,11 @@
 #define FORCE_IMPORT_ARRAY
 #include "xtensor-python/pyarray.hpp"     // Numpy bindings
 #include <Eigen/Core>
-<<<<<<< HEAD
 #include <Eigen/Sparse>
 
 typedef xt::pyarray<double> PyArray;
 typedef xt::pyarray<float> PyArray_float;
 typedef xt::pyarray<int> PyArray_int;
-=======
-
-typedef xt::pyarray<double> PyArray;
->>>>>>> 27d7adf8
 #include "xtensor-python/pytensor.hpp"     // Numpy bindings
 typedef xt::pytensor<double, 2, xt::layout_type::row_major> PyTensor;
 #include <math.h>
@@ -25,15 +20,11 @@
 #include "biot_savart_vjp_py.h"
 #include "dommaschk.h"
 #include "dipole_field.h"
-<<<<<<< HEAD
 #include "winding_volume.h"
 #include "winding_volume_field.h"
-=======
->>>>>>> 27d7adf8
 #include "permanent_magnet_optimization.h"
 #include "reiman.h"
 #include "boozerradialinterpolant.h"
-#include "bounce.h"
 
 namespace py = pybind11;
 
@@ -80,26 +71,6 @@
     m.def("dipole_field_A" , &dipole_field_A);
     m.def("dipole_field_dB", &dipole_field_dB);
     m.def("dipole_field_dA" , &dipole_field_dA);
-    m.def("dipole_field_Bn" , &dipole_field_Bn, py::arg("points"), py::arg("m_points"), py::arg("unitnormal"), py::arg("nfp"), py::arg("stellsym"), py::arg("phi"), py::arg("b"), py::arg("coordinate_flag") = "cartesian", py::arg("R0") = 0.0);
-    m.def("make_final_surface" , &make_final_surface);
-
-    // Permanent magnet optimization algorithms have many default arguments
-    m.def("MwPGP_algorithm", &MwPGP_algorithm, py::arg("A_obj"), py::arg("b_obj"), py::arg("ATb"), py::arg("m_proxy"), py::arg("m0"), py::arg("m_maxima"), py::arg("alpha"), py::arg("nu") = 1.0e100, py::arg("epsilon") = 1.0e-3, py::arg("reg_l0") = 0.0, py::arg("reg_l1") = 0.0, py::arg("reg_l2") = 0.0, py::arg("max_iter") = 500, py::arg("min_fb") = 1.0e-20, py::arg("verbose") = false);
-    // variants of GPMO algorithm
-    m.def("GPMO_backtracking", &GPMO_backtracking, py::arg("A_obj"), py::arg("b_obj"), py::arg("mmax"), py::arg("normal_norms"), py::arg("K") = 1000, py::arg("verbose") = false, py::arg("nhistory") = 100, py::arg("backtracking") = 100, py::arg("dipole_grid_xyz"), py::arg("single_direction") = -1, py::arg("Nadjacent") = 7);
-    m.def("GPMO_multi", &GPMO_multi, py::arg("A_obj"), py::arg("b_obj"), py::arg("mmax"), py::arg("normal_norms"), py::arg("K") = 1000, py::arg("verbose") = false, py::arg("nhistory") = 100, py::arg("dipole_grid_xyz"), py::arg("single_direction") = -1, py::arg("Nadjacent") = 7);
-    m.def("GPMO_baseline", &GPMO_baseline, py::arg("A_obj"), py::arg("b_obj"), py::arg("mmax"), py::arg("normal_norms"), py::arg("K") = 1000, py::arg("verbose") = false, py::arg("nhistory") = 100, py::arg("single_direction") = -1);
-    m.def("GPMO_MC", &GPMO_MC, py::arg("A_obj"), py::arg("b_obj"), py::arg("ATb"), py::arg("mmax"), py::arg("normal_norms"), py::arg("K") = 1000, py::arg("verbose") = false, py::arg("nhistory") = 100);
-    //
-    m.def("PQN_algorithm", &PQN_algorithm, py::arg("A_obj"), py::arg("b_obj"), py::arg("ATb"), py::arg("m_proxy"), py::arg("m0"), py::arg("m_maxima"), py::arg("nu") = 1.0e100, py::arg("epsilon") = 1.0e-3, py::arg("reg_l0") = 0.0, py::arg("reg_l1") = 0.0, py::arg("reg_l2") = 0.0, py::arg("max_iter") = 500, py::arg("verbose") = false);
-    m.def("SPG", &SPG, py::arg("A_obj"), py::arg("b_obj"), py::arg("ATb"), py::arg("m_proxy"), py::arg("m0"), py::arg("m_maxima"), py::arg("alpha_min") = 1e-10, py::arg("alpha_max") = 1e10, py::arg("alpha_bb_prev") = 1, py::arg("h") = 100, py::arg("epsilon") = 1.0e-3, py::arg("reg_l2") = 0.0, py::arg("nu") = 1.0e100, py::arg("max_iter") = 500, py::arg("nu_SPG") = 1.0e-4, py::arg("verbose") = false);
-    // Need to get SPG and MwPGP in same format, ideally using kwargs for the nonmatching arguments
-
-    // Functions below are implemented for permanent magnet optimization
-    m.def("dipole_field_B" , &dipole_field_B);
-    m.def("dipole_field_A" , &dipole_field_A);
-    m.def("dipole_field_dB", &dipole_field_dB);
-    m.def("dipole_field_dA" , &dipole_field_dA);
     m.def("dipole_field_Bn" , &dipole_field_Bn, py::arg("points"), py::arg("m_points"), py::arg("unitnormal"), py::arg("nfp"), py::arg("stellsym"), py::arg("b"), py::arg("coordinate_flag") = "cartesian", py::arg("R0") = 0.0);
     m.def("define_a_uniform_cylindrical_grid_between_two_toroidal_surfaces" , &define_a_uniform_cylindrical_grid_between_two_toroidal_surfaces);
     m.def("define_a_uniform_cartesian_grid_between_two_toroidal_surfaces" , &define_a_uniform_cartesian_grid_between_two_toroidal_surfaces);
@@ -128,51 +99,6 @@
     m.def("inverse_fourier_transform_odd", &inverse_fourier_transform_odd);
     m.def("compute_kmns",&compute_kmns);
     m.def("compute_kmnc_kmns",&compute_kmnc_kmns);
-
-    m.def("vprime", &vprime<xt::pytensor>,
-        py::arg("field"),
-        py::arg("s"),
-        py::arg("theta0"),
-        py::arg("nfp"),
-        py::arg("nmax"),
-        py::arg("step_zie")=1e-3
-    );
-
-    m.def("find_bounce_points", &find_bounce_points<xt::pytensor>,
-        py::arg("field"),
-        py::arg("s"),
-        py::arg("theta0"),
-        py::arg("zeta0"),
-        py::arg("lam"),
-        py::arg("nfp"),
-        py::arg("option"),
-        py::arg("nmax"),
-        py::arg("nzeta")=1000,
-        py::arg("digits")=16,
-        py::arg("derivative_tol")=1e-3,
-        py::arg("argmin_tol")=1e-3,
-        py::arg("root_tol")=1e-8
-    );
-
-    m.def("bounce_integral", &bounce_integral<xt::pytensor>,
-        py::arg("bouncel"),
-        py::arg("bouncer"),
-        py::arg("field"),
-        py::arg("s"),
-        py::arg("theta0"),
-        py::arg("lam"),
-        py::arg("nfp"),
-        py::arg("jpar"),
-        py::arg("psidot"),
-        py::arg("alphadot"),
-        py::arg("ihat"),
-        py::arg("khat"),
-        py::arg("dkhatdalpha"),
-        py::arg("tau"),
-        py::arg("step_size")=1e-3,
-        py::arg("tol")=1e-8,
-        py::arg("adjust")=false
-        );
 
     // the computation below is used in boozer_surface_residual.
     //
