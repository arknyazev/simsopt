--- conflicted
+++ resolved
@@ -40,7 +40,6 @@
     downsample = 100  # drastically downsample the grid if running CI
 else:
     N = 16  # >= 64 for high-resolution runs
-<<<<<<< HEAD
     nIter_max = 1000
     max_nMagnets = 400
     downsample = 50
@@ -55,21 +54,6 @@
 nHistory = 100
 # angle = int(thresh_angle * 180 / np.pi)
 out_dir = Path("PM4Stell") 
-=======
-    nIter_max = 100000
-    max_nMagnets = 10000
-    downsample = 1
-
-nphi = N
-ntheta = N
-algorithm = 'ArbVec_backtracking'
-nBacktracking = 200 
-nAdjacent = 10
-thresh_angle = np.pi  # / np.sqrt(2)
-nHistory = 100
-angle = int(thresh_angle * 180 / np.pi)
-out_dir = Path("PM4Stell_angle{angle}_nb{nBacktracking)_na{nAdjacent}") 
->>>>>>> 3546bc98
 out_dir.mkdir(parents=True, exist_ok=True)
 print('out directory = ', out_dir)
 
