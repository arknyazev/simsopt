--- conflicted
+++ resolved
@@ -39,13 +39,8 @@
     max_nMagnets = 20
     downsample = 100  # drastically downsample the grid if running CI
 else:
-<<<<<<< HEAD
-    N = 32  # >= 64 for high-resolution runs
-    nIter_max = 10000
-=======
     N = 16  # >= 64 for high-resolution runs
     nIter_max = 100000
->>>>>>> 1b39b700
     max_nMagnets = 10000
     downsample = 10
 
@@ -57,11 +52,7 @@
 thresh_angle = np.pi  # / np.sqrt(2)
 nHistory = 10
 angle = int(thresh_angle * 180 / np.pi)
-<<<<<<< HEAD
-out_dir = Path("PM4Stell") 
-=======
 out_dir = Path("PM4Stell_angle{angle}_nb{nBacktracking}_na{nAdjacent}") 
->>>>>>> 1b39b700
 out_dir.mkdir(parents=True, exist_ok=True)
 print('out directory = ', out_dir)
 
@@ -205,11 +196,7 @@
     nmags = m_history.shape[0]
     nhist = m_history.shape[2]
     m_history_2d = m_history.reshape((nmags*m_history.shape[1], nhist))
-<<<<<<< HEAD
-    np.savetxt(out_dir / 'm_history.txt', m_history_2d)
-=======
     np.savetxt(out_dir / 'm_history_nmags={nmags}_nhist={nhist}.txt', m_history_2d)
->>>>>>> 1b39b700
 t_end = time.time()  
 print('Script took in total t = ', t_end - t_start, ' s')
 
