--- conflicted
+++ resolved
@@ -87,11 +87,7 @@
 
     - name: Install python dependencies
       run: |
-<<<<<<< HEAD
-        pip install wheel numpy f90nml scikit-build cmake qsc sympy pyevtk matplotlib ninja
-=======
-        pip install wheel numpy f90nml scikit-build cmake qsc sympy pyevtk matplotlib plotly
->>>>>>> 5980d05f
+        pip install wheel numpy f90nml scikit-build cmake qsc sympy pyevtk matplotlib ninja plotly
 
     - name: Install booz_xform
       run: pip install -v git+https://github.com/hiddenSymmetries/booz_xform
@@ -226,4 +222,4 @@
         name: codecov-umbrella
         fail_ci_if_error: true
         #path_to_write_report: ./coverage/codecov_report.gz
-        verbose: true
+        verbose: true