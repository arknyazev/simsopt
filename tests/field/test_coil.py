--- conflicted
+++ resolved
@@ -8,11 +8,7 @@
 from simsopt.geo.curverzfourier import CurveRZFourier
 from simsopt.geo.curvehelical import CurveHelical
 from simsopt.geo.curve import RotatedCurve
-<<<<<<< HEAD
-from simsopt.field.coil import Coil, Current, ScaledCurrent
-=======
 from simsopt.field.coil import Coil, Current, ScaledCurrent, CurrentSum
->>>>>>> 5d3fb4fb
 from simsopt.field.biotsavart import BiotSavart
 
 
@@ -77,11 +73,7 @@
                     self.subtest_serialization(curvetype, rotated)
 
 
-<<<<<<< HEAD
-class TestCurrent(unittest.TestCase):
-=======
 class TestCurrentSerialization(unittest.TestCase):
->>>>>>> 5d3fb4fb
     def test_current_serialization(self):
         current = Current(1e4)
         current_str = json.dumps(current, cls=MontyEncoder)
@@ -95,8 +87,6 @@
         current_regen = json.loads(current_str, cls=MontyDecoder)
         self.assertAlmostEqual(scaled_current.get_value(),
                                current_regen.get_value())
-<<<<<<< HEAD
-=======
 
     def test_current_sum_serialization(self):
         current_a = Current(1e4)
@@ -106,7 +96,6 @@
         current_regen = json.loads(current_str, cls=MontyDecoder)
         self.assertAlmostEqual(current.get_value(),
                                current_regen.get_value())
->>>>>>> 5d3fb4fb
 
 
 class ScaledCurrentTesting(unittest.TestCase):
