--- conflicted
+++ resolved
@@ -1,14 +1,10 @@
 import unittest
 import numpy as np
-<<<<<<< HEAD
-from simsopt.core.dofs import get_owners, Dofs
-from simsopt.core.functions import Identity, Adder, TestObject2, Rosenbrock, Affine, Failer
-from simsopt.core.optimizable import Target
-=======
+
 from simsopt._core.dofs import get_owners, Dofs
-from simsopt.objectives.functions import Identity, Adder, TestObject2, Rosenbrock, Affine
 from simsopt._core.optimizable import Target
->>>>>>> 48405c37
+from simsopt.objectives.functions import Identity, Adder, TestObject2, \
+    Rosenbrock, Affine, Failer
 
         
 class GetOwnersTests(unittest.TestCase):
