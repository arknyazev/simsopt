BootStrap: docker
From: ubuntu:22.04
Stage: devel

%post
    apt-get update -y && \
    DEBIAN_FRONTEND=noninteractive  apt-get install -y  build-essential gfortran git m4 wget cmake \
    libfabric-dev libfabric-bin  \
    libhwloc-dev libpmix-dev libevent-dev \
    libopenblas-dev libfftw3-dev libhdf5-dev libhdf5-serial-dev libnetcdf-dev libnetcdff-dev libgl1-mesa-dev \
    python3-dev python3-pip python3-venv libxrender1


%post
    # Install openmpi manually
    #-------------------------
    OMPI_VER=4.1.2
    OMPI_PRE=openmpi-${OMPI_VER}
    wget https://download.open-mpi.org/release/open-mpi/v4.1/${OMPI_PRE}.tar.bz2 && \
    tar xvjf ${OMPI_PRE}.tar.bz2  && \
    cd ${OMPI_PRE}           && \
    ./configure --enable-mpi-fortran  --enable-mpi-cxx   --enable-shared --disable-static \
                --with-pmix --with-pmix-libdir=/usr/lib/x86_64-linux-gnu/pmix/lib \
                --with-hwloc --with-hwloc-libdir=/usr/lib/x86_64-linux-gnu  \
                --with-libevent --with-libevent-libdir=/usr/lib/x86_64-linux-gnu \
                --with-libfabric  --with-libfabric-libdir=/usr/lib/x86_64-linux-gnu      && \
    make -j 4                       && \
    make install                    && \
    make clean                      && \
    cd ..                           && \
    rm -rf openmpi-${OMPI_VER}      && \
    /sbin/ldconfig

    git clone --depth 1 https://github.com/Reference-ScaLAPACK/scalapack.git && \
    cd scalapack && \
    CC=mpicc F77=mpif77 FC=mpif90 CXX=mpicxx cmake -DBUILD_SHARED_LIBS=ON -S . -B build && \
    cd build && \
    make -j 4 && \
    cmake --install . && \
    cd ../..  && \
    rm -rf scalapack && \
    /sbin/ldconfig

    python3 -m venv /venv/
    . /venv/bin/activate
    /venv/bin/pip install -U pip
<<<<<<< HEAD
    /venv/bin/pip install numpy scipy jax jaxlib f90nml jupyter notebook ipython qsc sympy scikit-build ninja "pybind11[global]" cmake
    /venv/bin/pip install git+https://github.com/zhucaoxiang/f90wrap@main_off
=======
    /venv/bin/pip install numpy scipy jax jaxlib f90nml jupyter notebook ipython qsc sympy scikit-build ninja "pybind11[global]" cmake f90wrap h5py
>>>>>>> a1b43f40
    PATH="/usr/local/bin:/venv/bin:${PATH}"
    LD_LIBRARY_PATH="/usr/local/lib:${LD_LIBRARY_PATH}"

    git clone --depth 1 https://github.com/mpi4py/mpi4py.git && \
    cd mpi4py && \
    /venv/bin/python setup.py build --mpicc=mpicc --mpicxx=mpicxx --mpifort=mpifort --mpif90=mpif90 --mpif77=mpif77 --mpild=mpicc  && \
    /venv/bin/python setup.py install  && \
    cd .. && \
    rm -rf mpi4py

    git clone --depth 1 https://github.com/PrincetonUniversity/SPEC.git && \
    cd SPEC   &&  \
    /venv/bin/python setup.py bdist_wheel && \
    /venv/bin/pip install -v dist/*.whl &&  \
    cd Utilities/pythontools && \
    /venv/bin/pip install -r requirements.txt && \
    /venv/bin/pip install . && \
    cd ../../.. && \
    rm -rf SPEC

    git clone --depth 1 https://github.com/hiddenSymmetries/VMEC2000.git && \
    cd VMEC2000 && \
    cp cmake/machines/ubuntu.json cmake_config_file.json && \
    /venv/bin/pip install  . && \
    cd .. && \
    rm -rf VMEC2000

    /venv/bin/pip install pyoculus
    /venv/bin/pip install vtk==9.2.6 pyqt5 matplotlib pyevtk plotly
    /venv/bin/pip install mayavi
    /venv/bin/pip install  git+https://github.com/hiddenSymmetries/booz_xform
    /venv/bin/pip install  git+https://github.com/hiddenSymmetries/virtual-casing
    /venv/bin/pip install  git+https://github.com/rogeriojorge/pyQIC
    /venv/bin/pip install  git+https://github.com/landreman/pyQSC

    CI=True
    git clone --recurse-submodules https://github.com/hiddenSymmetries/simsopt.git simsopt && \
    cd simsopt && \
    git fetch --tags --all && \
    /venv/bin/pip install  -v . &&  \
    cd ..  &&  \
    rm -rf simsopt


BootStrap: docker
From: ubuntu:22.04
Stage: final

%post
    apt update && \
    DEBIAN_FRONTEND=noninteractive  apt-get install -y m4 vim emacs nano git wget \
    libhwloc-dev libpmix-dev libevent-dev libfabric-bin libfabric-dev \
    libfftw3-dev  libopenblas-dev libhdf5-serial-dev libnetcdf-dev libnetcdff-dev libgl1-mesa-dev \
    python3-dev python3-venv 

%files from devel
    /venv /venv
    /usr/local/ /usr/

%post
    /sbin/ldconfig

%startscript
    . /venv/bin/activate

%labels
    maintainer.name "Bharat Medasani"
    maintainer.email "mbkumar@gmail.com"
    developers "Hidden Symmetries Team"
    version "0.07"
    description  "Singularity container for simsopt built on Ubuntu 22.04"

%help
    This is a simsopt singularity container. <|MERGE_RESOLUTION|>--- conflicted
+++ resolved
@@ -44,12 +44,7 @@
     python3 -m venv /venv/
     . /venv/bin/activate
     /venv/bin/pip install -U pip
-<<<<<<< HEAD
-    /venv/bin/pip install numpy scipy jax jaxlib f90nml jupyter notebook ipython qsc sympy scikit-build ninja "pybind11[global]" cmake
-    /venv/bin/pip install git+https://github.com/zhucaoxiang/f90wrap@main_off
-=======
     /venv/bin/pip install numpy scipy jax jaxlib f90nml jupyter notebook ipython qsc sympy scikit-build ninja "pybind11[global]" cmake f90wrap h5py
->>>>>>> a1b43f40
     PATH="/usr/local/bin:/venv/bin:${PATH}"
     LD_LIBRARY_PATH="/usr/local/lib:${LD_LIBRARY_PATH}"
 
